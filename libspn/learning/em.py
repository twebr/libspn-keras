--- conflicted
+++ resolved
@@ -24,20 +24,13 @@
         "LocationScaleLeafNode", ["node", "name_scope", "accum", "sum_data", "sum_data_squared"])
 
     def __init__(self, root, mpe_path=None, log=True, value_inference_type=None,
-<<<<<<< HEAD
                  additive_smoothing=None, initial_accum_value=1.0,
                  use_unweighted=False, sample_winner=False, sample_prob=None,
                  matmul_or_conv=False):
-=======
-                 additive_smoothing=None, add_random=None, initial_accum_value=1.0,
-                 use_unweighted=False, sample=False, sample_prob=None,
-                 dropconnect_keep_prob=None):
->>>>>>> 693561a4
         self._root = root
         self._log = log
         self._additive_smoothing = additive_smoothing
         self._initial_accum_value = initial_accum_value
-<<<<<<< HEAD
         self._sample_winner = sample_winner
         # Create internal MPE path generator
         if mpe_path is None:
@@ -45,15 +38,6 @@
                 log=log, value_inference_type=value_inference_type,
                 use_unweighted=use_unweighted, sample=sample_winner, sample_prob=sample_prob,
                 matmul_or_conv=matmul_or_conv)
-=======
-        self._sample = sample
-        # Create internal MPE path generator
-        if mpe_path is None:
-            self._mpe_path = MPEPath(
-                log=log, value_inference_type=value_inference_type, add_random=add_random,
-                use_unweighted=use_unweighted, sample=sample, sample_prob=sample_prob,
-                dropconnect_keep_prob=dropconnect_keep_prob)
->>>>>>> 693561a4
         else:
             self._mpe_path = mpe_path
         # Create a name scope
@@ -71,13 +55,6 @@
     def value(self):
         """Value or LogValue: Computed SPN values."""
         return self._mpe_path.value
-
-    # TODO: For testing only
-    def root_accum(self):
-        for pn in self._param_nodes:
-            if pn.node == self._root.weights.node:
-                return pn.accum
-        return None
 
     @utils.lru_cache
     def reset_accumulators(self):
@@ -109,10 +86,6 @@
             assign_ops = []
             for pn in self._param_nodes:
                 with tf.name_scope(pn.name_scope):
-                    # counts = self._mpe_path.counts[pn.node]
-                    # update_value = pn.node._compute_hard_em_update(counts)
-                    # with tf.control_dependencies([update_value]):
-                    # op = tf.assign_add(pn.accum, self._mpe_path.counts[pn.node])
                     counts_summed_batch = pn.node._compute_hard_em_update(
                         self._mpe_path.counts[pn.node])
                     assign_ops.append(tf.assign_add(pn.accum, counts_summed_batch))
@@ -122,7 +95,6 @@
                     counts = self._mpe_path.counts[dn.node]
                     update_value = dn.node._compute_hard_em_update(counts)
                     with tf.control_dependencies(update_value.values()):
-<<<<<<< HEAD
                         if dn.node.dimensionality > 1:
                             accum = tf.squeeze(update_value['accum'], axis=-1)
                         else:
@@ -132,12 +104,6 @@
                              tf.assign_add(dn.sum_data, update_value['sum_data']),
                              tf.assign_add(
                                  dn.sum_data_squared, update_value['sum_data_squared'])])
-=======
-                        assign_ops.append(tf.assign_add(dn.accum, update_value['accum']))
-                        assign_ops.append(tf.assign_add(dn.sum_data, update_value['sum_data']))
-                        assign_ops.append(tf.assign_add(
-                            dn.sum_data_squared, update_value['sum_data_squared']))
->>>>>>> 693561a4
 
             return tf.group(*assign_ops, name="accumulate_updates")
 
