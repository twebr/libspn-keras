--- conflicted
+++ resolved
@@ -61,7 +61,7 @@
 
     # TODO: For testing only
     def root_accum(self):
-        for pn in self._trainable_nodes:
+        for pn in self._param_nodes:
             if pn.node == self._root.weights.node:
                 return pn.accum
         return None
@@ -102,6 +102,7 @@
                         assign_ops.append(tf.assign_add(dn.sum_data, update_value['sum_data']))
                         assign_ops.append(tf.assign_add(
                             dn.sum_data_squared, update_value['sum_data_squared']))
+
             return tf.group(*assign_ops, name="accumulate_updates")
 
     def update_spn(self):
@@ -113,19 +114,15 @@
                     accum = pn.accum
                     if self._additive_smoothing is not None:
                         accum = tf.add(accum, self._additive_smoothing)
-<<<<<<< HEAD
-                    assign_ops.append(pn.node.assign(accum))
-
-            for dn in self._gaussian_leaf_nodes:
-                with tf.name_scope(dn.name_scope):
-                    assign_ops.extend(dn.node.assign(dn.accum, dn.sum_data, dn.sum_data_squared))
-
-=======
                     if pn.node.log:
                         assign_ops.append(pn.node.assign_log(accum))
                     else:
                         assign_ops.append(pn.node.assign(accum))
->>>>>>> da79a1fe
+
+            for dn in self._gaussian_leaf_nodes:
+                with tf.name_scope(dn.name_scope):
+                    assign_ops.extend(dn.node.assign(dn.accum, dn.sum_data, dn.sum_data_squared))
+
             return tf.group(*assign_ops, name="update_spn")
 
     def learn(self):
@@ -155,8 +152,8 @@
                                                           dtype=conf.dtype),
                                             dtype=conf.dtype,
                                             collections=['em_accumulators'])
-                    param_node = EMLearning.ParamNode(
-                        node=node, accum=accum, name_scope=scope)
+                    param_node = EMLearning.ParamNode(node=node, accum=accum,
+                                                      name_scope=scope)
                     self._param_nodes.append(param_node)
             if isinstance(node, GaussianLeaf) and node.learn_distribution_parameters:
                 with tf.name_scope(node.name) as scope:
@@ -187,8 +184,6 @@
         self._param_nodes = []
         with tf.name_scope(self._name_scope):
             traverse_graph(self._root, fun=fun)
-
-
 
         # def learn(self, value_inference_type=InferenceType.MARGINAL,
         #           init_accum_value=20, additive_smoothing_value=0.0,
