# ------------------------------------------------------------------------
# Copyright (C) 2016-2017 Andrzej Pronobis - All Rights Reserved
#
# This file is part of LibSPN. Unauthorized use or copying of this file,
# via any medium is strictly prohibited. Proprietary and confidential.
# ------------------------------------------------------------------------

import tensorflow as tf
from libspn.inference.value import LogValue
from libspn.graph.algorithms import traverse_graph
<<<<<<< HEAD
from libspn.exceptions import StructureError
from libspn.learning.type import LearningTaskType
from libspn.learning.type import LearningMethodType
from libspn.learning.type import GradientType
from libspn.graph.distribution import NormalLeaf
from libspn.graph.weights import Weights
from libspn.graph.sum import Sum
from libspn.graph.concat import Concat
from libspn.log import get_logger
from libspn.utils import maybe_first
import tensorflow.contrib.distributions as tfd
=======
from libspn.learning.type import LearningType
from libspn.learning.type import LearningInferenceType
from libspn import conf
from libspn.graph.distribution import LocationScaleLeaf
>>>>>>> 96aa00ff


class GDLearning:
    """Assembles TF operations performing Gradient Descent learning of an SPN.

    Args:
        value_inference_type (InferenceType): The inference type used during the
            upwards pass through the SPN. Ignored if ``mpe_path`` is given.
        learning_rate (float): Learning rate parameter used for updating SPN weights.
        learning_task_type (LearningTaskType): Learning type used while learning.
        learning_method (LearningMethodType): Learning method type, can be either generative
            (LearningMethodType.GENERATIVE) or discriminative (LearningMethodType.DISCRIMINATIVE).
        gradient_type (GradientType): The type of gradients to use for backpropagation, can be
            either soft (effectively viewing sum nodes as weighted sums) or hard (effectively
            viewing sum nodes as weighted maxes). Soft and hard correspond to GradientType.SOFT
            and GradientType.HARD, respectively.
        marginalizing_root (Sum, ParSums, SumsLayer): A sum node without IVs attached to it (or
            IVs with a fixed no-evidence feed). If it is omitted here, the node will constructed
            internally once needed.
        name (str): The name given to this instance of GDLearning.
        l1_regularize_coeff (float or Tensor): The L1 regularization coefficient.
        l2_regularize_coeff (float or Tensor): The L2 regularization coefficient.
    """

    __logger = get_logger()

    def __init__(self, root, value_inference_type=None, dropconnect_keep_prob=None,
                 dropprod_keep_prob=None, noise=None,
                 learning_task_type=LearningTaskType.SUPERVISED,
                 learning_method=LearningMethodType.DISCRIMINATIVE,
                 gradient_type=GradientType.SOFT, learning_rate=1e-4, marginalizing_root=None,
                 name="GDLearning", l1_regularize_coeff=None, l2_regularize_coeff=None,
                 confidence_penalty_coeff=None,
                 entropy_regularize_coeff=None,
                 gauss_regularize_coeff=None, gauss_kl_coeff=None, gauss_ce_coeff=None,
                 batch_noise=None,
                 linear_w_minimum=1e-2):

        if learning_task_type == LearningTaskType.UNSUPERVISED and \
                learning_method == LearningMethodType.DISCRIMINATIVE:
            raise ValueError("It is not possible to do unsupervised learning discriminatively.")

        self._root = root
        self._marginalizing_root = marginalizing_root
        if self._turn_off_dropconnect_root(dropconnect_keep_prob, learning_task_type):
            self._root.set_dropconnect_keep_prob(1.0)
            if self._marginalizing_root is not None:
                self._marginalizing_root.set_dropconnect_keep_prob(1.0)

        self.__logger.debug1("Dropconnect malfunctioning {}".format(dropconnect_keep_prob))
        self._learning_rate = learning_rate
        self._learning_task_type = learning_task_type
        self._learning_method = learning_method
        self._l1_regularize_coeff = l1_regularize_coeff
        self._l2_regularize_coeff = l2_regularize_coeff
        self._gauss_kl_coeff = gauss_kl_coeff
        self._gauss_ce_coeff = gauss_ce_coeff
        self._entropy_regularize_coeff = entropy_regularize_coeff
        self._gauss_regularize_coeff = gauss_regularize_coeff
        self._confidence_penalty_coeff = confidence_penalty_coeff
        self._dropconnect_keep_prob = dropconnect_keep_prob
        self._dropprod_keep_prob = dropprod_keep_prob
        self._batch_noise = batch_noise
        self._gradient_type = gradient_type
        self._value_inference_type = value_inference_type
        self._name = name
        self._noise = noise
        self._linear_w_minimum = linear_w_minimum

    def loss(self, learning_method=None, dropconnect_keep_prob=None, dropprod_keep_prob=None,
             noise=None, batch_noise=None, reduce_fn=tf.reduce_mean):
        """Assembles main objective operations. In case of generative learning it will select 
        the MLE objective, whereas in discriminative learning it selects the cross entropy.
        
        Args:
            learning_method (LearningMethodType): The learning method (can be either generative 
                or discriminative).
            dropconnect_keep_prob (float or Tensor): The dropconnect keep probability to use. 
                Overrides the value of GDLearning._dropconnect_keep_prob
            
        Returns:
            An operation to compute the main loss function.
        """
        learning_method = learning_method or self._learning_method
        if learning_method == LearningMethodType.GENERATIVE:
            return self.mle_loss(
                dropconnect_keep_prob=dropconnect_keep_prob, dropprod_keep_prob=dropprod_keep_prob,
                noise=noise, batch_noise=batch_noise, reduce_fn=reduce_fn)
        return self.cross_entropy_loss(
            dropconnect_keep_prob=dropconnect_keep_prob, dropprod_keep_prob=dropprod_keep_prob,
            noise=noise, batch_noise=batch_noise, reduce_fn=reduce_fn)

    def learn(self, loss=None, gradient_type=None, optimizer=tf.train.GradientDescentOptimizer,
              name="LearnGD"):
        """Assemble TF operations performing GD learning of the SPN. This includes setting up
        the loss function (with regularization), setting up the optimizer and setting up
        post gradient-update ops.

        Args:
            loss (Tensor): The operation corresponding to the loss to minimize.
            optimizer (tf.train.Optimizer): A TensorFlow optimizer to use for minimizing the loss.
            gradient_type (GradientType): The type of gradients to use for backpropagation, can be
                either soft (effectively viewing sum nodes as weighted sums) or hard (effectively
                viewing sum nodes as weighted maxes). Soft and hard correspond to GradientType.SOFT
                and GradientType.HARD, respectively.

        Returns:
            A grouped operation that (i) updates the parameters using gradient descent, (ii)
            projects new weights onto the probability simplex and (iii) clips new variances of
            GaussianLeaf nodes.
        """
        if self._learning_task_type == LearningTaskType.SUPERVISED and self._root.ivs is None:
            raise StructureError(
                "{}: the SPN rooted at {} does not have a latent IVs node, so cannot setup "
                "conditional class probabilities.".format(self._name, self._root))

        # Traverse the graph and set gradient-type for all OpNodes
        self._root.set_gradient_types(gradient_type or self._gradient_type)

        # If a loss function is not provided, define the loss function based
        # on learning-type and learning-method
        with tf.name_scope(name):
            with tf.name_scope("Loss"):
                loss = loss or self.loss()
                reg_coeffs = [self._l1_regularize_coeff, self._l2_regularize_coeff,
                              self._entropy_regularize_coeff, self._gauss_ce_coeff,
                              self._gauss_kl_coeff, self._gauss_regularize_coeff]
                if any(c is not None for c in reg_coeffs) and any(c != 0.0 for c in reg_coeffs):
                    loss += self.regularization_loss()
                if self._confidence_penalty_coeff is not None and \
                        self._confidence_penalty_coeff != 0.0:
                    loss += self.confidence_penalty_loss()

            # Assemble TF ops for optimizing and weights normalization
            with tf.name_scope("ParameterUpdate"):
                minimize = optimizer(self._learning_rate).minimize(loss=loss)
                return self.post_gradient_update(minimize), loss

    def post_gradient_update(self, update_op):
        """Constructs post-parameter update ops such as normalization of weights and clipping of
        scale parameters of GaussianLeaf nodes.

        Args:
            update_op (Tensor): A Tensor corresponding to the parameter update.

        Returns:
            An updated operation where the post-processing has been ensured by TensorFlow's control
            flow mechanisms.
        """
        with tf.name_scope("PostGradientUpdate"):

            # After applying gradients to weights, normalize weights
            with tf.control_dependencies([update_op]):
                weight_norm_ops = []

                def fun(node):
                    if node.is_param:
                        weight_norm_ops.append(
                            node.normalize(linear_w_minimum=self._linear_w_minimum))

                    if isinstance(node, LocationScaleLeaf) and node._trainable_scale:
                        weight_norm_ops.append(tf.assign(node.scale_variable, tf.maximum(
<<<<<<< HEAD
                            node.scale_variable, node._min_stddev)))

                with tf.name_scope("WeightNormalization"):
=======
                            node.scale_variable, node._min_scale)))
                with tf.name_scope("Weight_Normalization"):
>>>>>>> 96aa00ff
                    traverse_graph(self._root, fun=fun)
            return tf.group(*weight_norm_ops, name="weight_norm")

    def cross_entropy_loss(self, name="CrossEntropyLoss", reduce_fn=tf.reduce_mean,
                           dropconnect_keep_prob=None, dropprod_keep_prob=None, noise=None,
                           batch_noise=None):
        """Sets up the cross entropy loss, which is equivalent to -log(p(Y|X)).

        Args:
            name (str): Name of the name scope for the Ops defined here
            reduce_fn (Op): An operation that reduces the losses for all samples to a scalar.
            dropconnect_keep_prob (float or Tensor): Keep probability for dropconnect, will
                override the value of GDLearning._dropconnect_keep_prob.

        Returns:
            A Tensor corresponding to the cross-entropy loss.
        """
        with tf.name_scope(name):
            dropconnect_keep_prob = maybe_first(dropconnect_keep_prob, self._dropconnect_keep_prob)
            dropprod_keep_prob = maybe_first(dropprod_keep_prob, self._dropprod_keep_prob)
            noise = maybe_first(noise, self._noise)
            batch_noise = maybe_first(batch_noise, self._batch_noise)
            value_gen = LogValue(
                dropconnect_keep_prob=dropconnect_keep_prob, dropprod_keep_prob=dropprod_keep_prob,
                noise=noise, inference_type=self._value_inference_type, batch_noise=batch_noise)
            log_prob_data_and_labels = value_gen.get_value(self._root)
            log_prob_data = self._log_likelihood(
                dropconnect_keep_prob=dropconnect_keep_prob,
                dropprod_keep_prob=dropprod_keep_prob,
                noise=noise, batch_noise=batch_noise)
            return -reduce_fn(log_prob_data_and_labels - log_prob_data)

    def mle_loss(self, name="MaximumLikelihoodLoss", reduce_fn=tf.reduce_mean,
                 dropconnect_keep_prob=None, dropprod_keep_prob=None, noise=None, batch_noise=None):
        """Returns the maximum (log) likelihood estimator loss function which corresponds to
        -log(p(X)) in the case of unsupervised learning or -log(p(X,Y)) in the case of supervised
        learning.

        Args:
            name (str): The name for the name scope to use
            reduce_fn (function): An function that returns an operation that reduces the losses for 
                all samples to a scalar.
            dropconnect_keep_prob (float or Tensor): Keep probability for dropconnect, will
                override the value of GDLearning._dropconnect_keep_prob.
        Returns:
            A Tensor corresponding to the MLE loss
        """
        with tf.name_scope(name):
            dropconnect_keep_prob = maybe_first(dropconnect_keep_prob, self._dropconnect_keep_prob)
            dropprod_keep_prob = maybe_first(dropprod_keep_prob, self._dropprod_keep_prob)
            noise = maybe_first(noise, self._noise)
            batch_noise = maybe_first(batch_noise, self._batch_noise)
            value_gen = LogValue(
                dropconnect_keep_prob=dropconnect_keep_prob,
                dropprod_keep_prob=dropprod_keep_prob,
                noise=noise, batch_noise=batch_noise,
                inference_type=self._value_inference_type)
            if self._learning_task_type == LearningTaskType.UNSUPERVISED:
                if self._root.ivs is not None:
                    likelihood = self._log_likelihood(
                        dropconnect_keep_prob=dropconnect_keep_prob,
                        dropprod_keep_prob=dropprod_keep_prob,
                        noise=noise, batch_noise=batch_noise)
                else:
                    likelihood = value_gen.get_value(self._root)
            elif self._root.ivs is None:
                raise StructureError("Root should have IVs node when doing supervised learning.")
            else:
                likelihood = value_gen.get_value(self._root)
            return -reduce_fn(likelihood)

    def confidence_penalty_loss(
            self, confidence_penalty_coeff=None, dropconnect_keep_prob=None, 
            dropprod_keep_prob=None, noise=None, name="ConfidencePenalty", batch_noise=None):
        self.__logger.debug1("Assembling confidence penalty loss")
        with tf.name_scope(name):
            confidence_penalty_coeff = maybe_first(
                confidence_penalty_coeff, self._confidence_penalty_coeff)
            dropconnect_keep_prob = maybe_first(dropconnect_keep_prob, self._dropconnect_keep_prob)
            dropprod_keep_prob = maybe_first(dropprod_keep_prob, self._dropprod_keep_prob)
            noise = maybe_first(noise, self._noise)
            batch_noise = maybe_first(batch_noise, self._batch_noise)

            value_gen = LogValue(
                dropprod_keep_prob=dropprod_keep_prob, dropconnect_keep_prob=dropconnect_keep_prob,
                noise=noise, inference_type=self._value_inference_type, batch_noise=batch_noise)
            if len(self._root.values) > 1:
                sub_spns = Concat(*self._root.values)
            else:
                sub_spns = self._root.values[0].node
            weight_value = value_gen.get_value(self._root.weights.node)
            sub_spn_value = value_gen.get_value(sub_spns)
            log_p_joint_xy = sub_spn_value + weight_value
            log_p_x = self._log_likelihood(
                dropconnect_keep_prob=dropconnect_keep_prob, dropprod_keep_prob=dropprod_keep_prob,
                noise=noise, batch_noise=batch_noise)
            # Confidences
            log_p_y_given_x = log_p_joint_xy - log_p_x
            negative_entropy = tf.reduce_mean(tf.reduce_sum(
                log_p_y_given_x * tf.exp(log_p_y_given_x), axis=-1))
            return confidence_penalty_coeff * negative_entropy

    def _log_likelihood(self, learning_task_type=None, dropconnect_keep_prob=None,
                        dropprod_keep_prob=None, noise=None, batch_noise=None):
        """Computes log(p(X)) by creating a copy of the root node without IVs. Also turns off
        dropconnect at the root if necessary.

        Returns:
            A Tensor of shape [batch, 1] corresponding to the log likelihood of the data.
        """
        marginalizing_root = self._marginalizing_root or Sum(
            *self._root.values, weights=self._root.weights)
        learning_task_type = learning_task_type or self._learning_task_type
        dropconnect_keep_prob = dropconnect_keep_prob or self._dropconnect_keep_prob
        dropprod_keep_prob = dropprod_keep_prob or self._dropprod_keep_prob
        batch_noise = maybe_first(batch_noise, self._batch_noise)
        noise = maybe_first(noise, self._noise)
        if self._turn_off_dropconnect_root(dropconnect_keep_prob, learning_task_type):
            marginalizing_root.set_dropconnect_keep_prob(1.0)
        return LogValue(
            dropconnect_keep_prob=dropconnect_keep_prob,
            dropprod_keep_prob=dropprod_keep_prob,
            noise=noise, batch_noise=batch_noise,
            inference_type=self._value_inference_type).get_value(marginalizing_root)

    def regularization_loss(self, name="Regularization"):
        """Adds regularization to the weight nodes. This can be either L1 or L2 or both, depending
        on what is specified at instantiation of GDLearning.

        Returns:
            A Tensor computing the total regularization loss.
        """

        def _enable(c):
            return c is not None and c != 0.0

        with tf.name_scope(name):
            losses = []

            def regularize_node(node):
                if isinstance(node, GaussianLeaf):
                    if _enable(self._gauss_regularize_coeff):
                        losses.append(self._gauss_regularize_coeff * tf.negative(
                            tf.reduce_sum(node.entropy())))
                    if _enable(self._gauss_kl_coeff):
                        losses.append(self._gauss_kl_coeff * tf.reduce_sum(node.kl_divergence(
                            tfd.Normal(loc=node.loc_variable, scale=1.0))))
                    if _enable(self._gauss_ce_coeff):
                        losses.append(self._gauss_ce_coeff * tf.reduce_sum(node.cross_entropy(
                            tfd.Normal(loc=node.loc_variable, scale=1.0))))

                if isinstance(node, Weights):
                    linear_w = tf.exp(node.variable) if node.log else node.variable
                    if _enable(self._l1_regularize_coeff):
                        losses.append(
                            self._l1_regularize_coeff * tf.reduce_sum(tf.abs(linear_w)))
                    if _enable(self._l2_regularize_coeff):
                        losses.append(
                            self._l2_regularize_coeff * tf.reduce_sum(tf.square(linear_w)))
                    if _enable(self._entropy_regularize_coeff):
                        if node.log:
                            losses.append(
                                self._entropy_regularize_coeff *
                                -tf.reduce_sum(node.variable * linear_w))
                        else:
                            losses.append(self._entropy_regularize_coeff *
                                          -tf.reduce_sum(linear_w * tf.log(
                                              node.variable + 1e-8)))

            traverse_graph(self._root, fun=regularize_node)
            return tf.add_n(losses) if losses else tf.constant(0.0)

    @staticmethod
    def _turn_off_dropconnect_root(dropconnect_keep_prob, learning_task_type):
        """Determines whether to turn off dropconnect for the root node. """
        return dropconnect_keep_prob is not None and \
            (not isinstance(dropconnect_keep_prob, (int, float)) or dropconnect_keep_prob == 1.0) \
            and learning_task_type == LearningTaskType.SUPERVISED
<|MERGE_RESOLUTION|>--- conflicted
+++ resolved
@@ -8,7 +8,6 @@
 import tensorflow as tf
 from libspn.inference.value import LogValue
 from libspn.graph.algorithms import traverse_graph
-<<<<<<< HEAD
 from libspn.exceptions import StructureError
 from libspn.learning.type import LearningTaskType
 from libspn.learning.type import LearningMethodType
@@ -20,12 +19,6 @@
 from libspn.log import get_logger
 from libspn.utils import maybe_first
 import tensorflow.contrib.distributions as tfd
-=======
-from libspn.learning.type import LearningType
-from libspn.learning.type import LearningInferenceType
-from libspn import conf
-from libspn.graph.distribution import LocationScaleLeaf
->>>>>>> 96aa00ff
 
 
 class GDLearning:
@@ -186,16 +179,11 @@
                         weight_norm_ops.append(
                             node.normalize(linear_w_minimum=self._linear_w_minimum))
 
-                    if isinstance(node, LocationScaleLeaf) and node._trainable_scale:
+                    if isinstance(node, NormalLeaf) and node._trainable_scale:
                         weight_norm_ops.append(tf.assign(node.scale_variable, tf.maximum(
-<<<<<<< HEAD
-                            node.scale_variable, node._min_stddev)))
+                            node.scale_variable, node._min_scale)))
 
                 with tf.name_scope("WeightNormalization"):
-=======
-                            node.scale_variable, node._min_scale)))
-                with tf.name_scope("Weight_Normalization"):
->>>>>>> 96aa00ff
                     traverse_graph(self._root, fun=fun)
             return tf.group(*weight_norm_ops, name="weight_norm")
 
