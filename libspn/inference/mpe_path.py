--- conflicted
+++ resolved
@@ -27,13 +27,8 @@
     """
 
     def __init__(self, value=None, value_inference_type=None, log=True, add_random=None,
-<<<<<<< HEAD
-                 use_unweighted=False, sample=False, sample_prob=None, sample_rank_based=None,
-                 dropconnect_keep_prob=None, dropout_keep_prob=None):
-=======
                  use_unweighted=False, sample=False, sample_prob=None,
-                 dropconnect_keep_prob=None):
->>>>>>> bb4cc317
+                 dropconnect_keep_prob=None, matmul_or_conv=False):
         self._true_counts = {}
         self._actual_counts = {}
         self._log = log
@@ -41,27 +36,16 @@
         self._use_unweighted = use_unweighted
         self._sample = sample
         self._sample_prob = sample_prob
-<<<<<<< HEAD
-        self._sample_rank_based = sample_rank_based
-=======
->>>>>>> bb4cc317
         # Create internal value generator
         if value is None:
             if log:
                 self._value = LogValue(
-<<<<<<< HEAD
-                    value_inference_type, dropconnect_keep_prob=dropconnect_keep_prob,
-                    dropout_keep_prob=dropout_keep_prob, matmul_or_conv=False)
+                    value_inference_type, dropconnect_keep_prob=dropconnect_keep_prob, 
+                    matmul_or_conv=matmul_or_conv)
             else:
                 self._value = Value(
                     value_inference_type, dropconnect_keep_prob=dropconnect_keep_prob,
-                    dropout_keep_prob=dropout_keep_prob, matmul_or_conv=False)
-=======
-                    value_inference_type, dropconnect_keep_prob=dropconnect_keep_prob)
-            else:
-                self._value = Value(
-                    value_inference_type, dropconnect_keep_prob=dropconnect_keep_prob)
->>>>>>> bb4cc317
+                    matmul_or_conv=matmul_or_conv)
         else:
             self._value = value
             self._log = value.log()
@@ -106,12 +90,7 @@
             self._true_counts[node] = summed
             basesum_kwargs = dict(
                 add_random=self._add_random, use_unweighted=self._use_unweighted,
-<<<<<<< HEAD
-                with_ivs=True, sample=self._sample, sample_prob=self._sample_prob,
-                sample_rank_based=self._sample_rank_based)
-=======
                 sample=self._sample, sample_prob=self._sample_prob)
->>>>>>> bb4cc317
             if node.is_op:
                 kwargs = basesum_kwargs if isinstance(node, BaseSum) else dict()
                 # Compute for inputs
@@ -154,12 +133,7 @@
             self._actual_counts[node] = summed
             basesum_kwargs = dict(
                 add_random=self._add_random, use_unweighted=self._use_unweighted,
-<<<<<<< HEAD
-                with_ivs=False, sample=self._sample, sample_prob=self._sample_prob,
-                sample_rank_based=self._sample_rank_based)
-=======
                 sample=self._sample, sample_prob=self._sample_prob)
->>>>>>> bb4cc317
             if node.is_op:
                 # Compute for inputs
                 kwargs = basesum_kwargs if isinstance(node, BaseSum) else dict()
