--- conflicted
+++ resolved
@@ -11,9 +11,7 @@
 from test import TestCase
 import tensorflow as tf
 import numpy as np
-<<<<<<< HEAD
 from random import shuffle
-=======
 from parameterized import parameterized
 import itertools
 
@@ -26,7 +24,6 @@
     for t in ts:
         ret.append(tuple(np.asarray(n_stack * [e]) if i in indices else e for i, e in enumerate(t)))
     return ret
->>>>>>> 684cb172
 
 
 class TestMath(TestCase):
