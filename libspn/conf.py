# ------------------------------------------------------------------------
# Copyright (C) 2016-2017 Andrzej Pronobis - All Rights Reserved
#
# This file is part of LibSPN. Unauthorized use or copying of this file,
# via any medium is strictly prohibited. Proprietary and confidential.
# ------------------------------------------------------------------------

"""Global configuration options of LibSPN."""

import tensorflow as tf

dtype = tf.float32
"""Default dtype used by LibSPN."""

custom_gather_cols = True
"""Whether to use custom op for implementing
:meth:`~libspn.utils.gather_cols`."""

custom_gather_cols_3d = True
"""Whether to use custom op for implementing
:meth:`~libspn.utils.gather_cols_3d`."""

custom_scatter_cols = True
"""Whether to use custom op for implementing
:meth:`~libspn.utils.scatter_cols`."""

<<<<<<< HEAD
memoization = True
"""Whether to use LRU caches to function
return values in successive calls for reduced
graph size."""
=======
custom_scatter_values = True
"""Whether to use custom op for implementing
:meth:`~libspn.utils.scatter_values`."""

sumslayer_count_sum_strategy = "gather"
"""Strategy to apply when summing counts
within a SumsLayer. Can be 'segmented',
'gather' or 'None' """
>>>>>>> da79a1fe
<|MERGE_RESOLUTION|>--- conflicted
+++ resolved
@@ -24,12 +24,6 @@
 """Whether to use custom op for implementing
 :meth:`~libspn.utils.scatter_cols`."""
 
-<<<<<<< HEAD
-memoization = True
-"""Whether to use LRU caches to function
-return values in successive calls for reduced
-graph size."""
-=======
 custom_scatter_values = True
 """Whether to use custom op for implementing
 :meth:`~libspn.utils.scatter_values`."""
@@ -38,4 +32,8 @@
 """Strategy to apply when summing counts
 within a SumsLayer. Can be 'segmented',
 'gather' or 'None' """
->>>>>>> da79a1fe
+
+memoization = True
+"""Whether to use LRU caches to function
+return values in successive calls for reduced
+graph size."""