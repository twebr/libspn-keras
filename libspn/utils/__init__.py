--- conflicted
+++ resolved
@@ -8,7 +8,7 @@
 # Import public interface of the library
 
 from .utils import decode_bytes_array
-from .utils import memoize
+from .utils import lru_cache
 from .math import gather_cols
 from .math import gather_cols_3d
 from .math import scatter_cols
@@ -38,26 +38,17 @@
 from .enum import Enum
 
 # All
-<<<<<<< HEAD
-__all__ = ['decode_bytes_array', 'memoize',
-           'scatter_cols', 'gather_cols', 'ValueType',
-           'broadcast_value', 'normalize_tensor',
-           'reduce_log_sum', 'concat_maybe', 'split_maybe',
-           'StirlingNumber', 'StirlingRatio', 'Stirling',
-           'random_partition', 'all_partitions',
-           'random_partitions_by_sampling',
-=======
 __all__ = ['decode_bytes_array', 'scatter_cols', 'scatter_values',
            'gather_cols', 'gather_cols_3d', 'ValueType', 'broadcast_value',
            'normalize_tensor', 'normalize_tensor_2D', 'normalize_log_tensor_2D',
            'reduce_log_sum', 'reduce_log_sum_3D', 'concat_maybe', 'split_maybe',
            'StirlingNumber', 'StirlingRatio', 'Stirling', 'random_partition',
            'all_partitions', 'random_partitions_by_sampling',
->>>>>>> da79a1fe
            'random_partitions_by_enumeration',
            'random_partitions',
            'docinherit',
            'register_serializable',
            'json_dumps', 'json_loads', 'json_dump', 'json_load',
            'str2type', 'type2str',
+           'lru_cache',
            'Enum']