# ------------------------------------------------------------------------
# Copyright (C) 2016-2017 Andrzej Pronobis - All Rights Reserved
#
# This file is part of LibSPN. Unauthorized use or copying of this file,
# via any medium is strictly prohibited. Proprietary and confidential.
# ------------------------------------------------------------------------
import tensorflow as tf
from libspn.graph.scope import Scope
from libspn.graph.node import VarNode, Node
from libspn import conf
from libspn import utils
import numpy as np
import tensorflow.contrib.distributions as tfd
import abc
from libspn.utils import SPNGraphKeys


class DistributionLeaf(VarNode, abc.ABC):

    def __init__(self, feed=None, num_vars=1, num_components=2, name="DistributionLeaf",
                 evidence_indicator_feed=None, dimensionality=1, component_axis=-1):
        self._dimensionality = dimensionality
        self._num_vars = num_vars
        self._num_components = num_components
<<<<<<< HEAD
        self._softplus_scale = softplus_scale

        # Initial value for means
        if isinstance(loc_init, float):
            self._loc_init = tf.ones((num_vars, num_components), dtype=conf.dtype) * loc_init
        else:
            self._loc_init = loc_init

        # Initial values for variances
        self._scale_init = tfd.softplus_inverse(
            tf.ones((num_vars, num_components), dtype=conf.dtype) * scale_init)
        self._learn_dist_params = learn_dist_params
        self._min_stddev = min_stddev if not softplus_scale else np.log(np.exp(min_stddev) - 1)
        if initialization_data is not None:
            self.initialize_from_quantiles(
                initialization_data, estimate_variance=estimate_variance_init, use_prior=use_prior,
                prior_alpha=prior_alpha, prior_beta=prior_beta)
=======
        self._component_axis = component_axis
>>>>>>> 342e9485
        super().__init__(feed=feed, name=name)
        self.attach_evidence_indicator(evidence_indicator_feed)
        self._dist = self._create_dist()

    @property
    def num_vars(self):
        return self._num_vars

    @property
    def num_components(self):
        """Number of components per variable. """
        return self._num_components

    @property
    def evidence(self):
        """Tensor holding evidence placeholder. """
        return self._evidence_indicator

    @property
    def dimensionality(self):
        return self._dimensionality

    @property
    def input_shape(self):
        if self._dimensionality == 1:
            return (self._num_vars,)
        return (self._num_vars, self._dimensionality)

    @property
    @abc.abstractmethod
    def variables(self):
        """Tuple of the variables contained by this node """

    @property
    def trainable(self):
        return any(v.trainable for v in self.variables)

    @abc.abstractmethod
    def _create_dist(self):
        """Creates the tfp.Distribution instance """

    @utils.docinherit(VarNode)
    def _create_placeholder(self):
        return tf.placeholder(conf.dtype, (None,) + self.input_shape)

    def _create_evidence_indicator(self):
        """Creates a placeholder with default value. The default value is a ``Tensor`` of shape
        [batch, num_vars] filled with ``True``.

        Return:
            Evidence indicator placeholder: a placeholder ``Tensor`` set to True for each variable.
        """

        return tf.placeholder_with_default(
            tf.cast(tf.ones([tf.shape(self.feed)[0], self._num_vars]), tf.bool),
            shape=(None, self._num_vars))

    def attach_evidence_indicator(self, indicator):
        """Set a tensor that feeds the evidence indicators.

        Args:
           indicator (Tensor):  Tensor feeding this node or ``None``. If ``None``,
                                an internal placeholder will be used to feed this node.
        """
        if indicator is None:
            self._evidence_indicator = self._create_evidence_indicator()
        else:
            self._evidence_indicator = indicator

    @utils.docinherit(Node)
<<<<<<< HEAD
    def _create(self):
        super()._create()
        with tf.name_scope("Setup{}".format(self.name)):
            self._loc_variable = tf.Variable(
                self._loc_init, dtype=conf.dtype, collections=['spn_distribution_parameters',
                                                               'spn_distribution_parameters_loc'])
            self._scale_variable = tf.Variable(
                tf.maximum(self._scale_init, self._min_stddev), dtype=conf.dtype,
                collections=['spn_distribution_parameters', 'spn_distribution_parameters_scale'])
            if self._softplus_scale:
                self._dist = tfd.NormalWithSoftplusScale(self._loc_variable, self._scale_variable)
            else:
                self._dist = tfd.Normal(self._loc_variable, self._scale_variable)

    def initialize_from_quantiles(self, data, estimate_variance=True, use_prior=False,
                                  prior_alpha=2.0, prior_beta=3.0):
        """Initializes the data from its quantiles per variable using the method described in
        Poon&Domingos UAI'11.

        Args:
            data (numpy.ndarray): Numpy array of shape [batch, num_vars] containing the data to
            initialize the means and variances.
            estimate_variance (bool): Whether to use the variance estimate.
            use_prior (False):  If ``True``, puts an inverse Gamma prior on the variance with
                                parameters ``prior_beta`` and ``prior_alpha``.
            prior_alpha (float): The alpha parameter of the inverse Gamma prior.
            prior_beta (float): The beta parameter of the inverse Gamma prior.
        """
        if len(data.shape) != 2 or data.shape[1] != self._num_vars:
            raise ValueError("Data should be of rank 2 and contain equally many variables as this "
                             "GaussianLeaf node.")

        values_per_quantile = self._split_in_quantiles(data)

        means = [np.mean(values, axis=0) for values in values_per_quantile]

        if use_prior:
            sum_sq = [np.sum((x - np.expand_dims(mu, 0)) ** 2, axis=0)
                      for x, mu in zip(values_per_quantile, means)]
            variance = [(2 * prior_beta + ssq) / (2 * prior_alpha + 2 + ssq.shape[0])
                        for ssq in sum_sq]
        else:
            variance = [np.var(values, axis=0) for values in values_per_quantile]

        self._loc_init = np.stack(means, axis=-1)
        if estimate_variance:
            if self._softplus_scale:
                self._scale_init = np.log(np.exp(np.sqrt(np.stack(variance, axis=-1))) - 1)
            else:
                self._scale_init = np.maximum(
                    np.stack(np.sqrt(variance), axis=-1), self._min_stddev)

    @utils.docinherit(Node)
=======
>>>>>>> 342e9485
    def serialize(self):
        data = super().serialize()
        data['num_vars'] = self._num_vars
        data['num_components'] = self._num_components
        data['dimensionality'] = self._dimensionality
        return data

    @utils.docinherit(Node)
    def deserialize(self, data):
        self._num_vars = data['num_vars']
        self._num_components = data['num_components']
        self._dimensionality = data['dimensionality']
        super().deserialize(data)

    def _total_accumulates(self, init_val, shape):
        """Creates a ``Variable`` that holds the counts per component.

        Return:
              Counts per component: ``Variable`` holding counts per component.
        """
        # TODO shouldn't this go somewhere else?
        init = utils.broadcast_value(init_val, shape, dtype=conf.dtype)
        return tf.Variable(init, name=self.name + "TotalCounts", trainable=False)

    @utils.docinherit(Node)
    def _compute_out_size(self):
        return self._num_vars * self._num_components

    @utils.lru_cache
    def _tile_num_components(self, tensor, axis=None):
        """Tiles a ``Tensor`` so that its last axis contains ``num_components`` repetitions of the
        original values. If the incoming tensor's last dim size equals 1, it will tile along this
        axis. If the incoming tensor's last dim size is not equal to 1, it will append a dimension
        of size 1 and then perform tiling.

        Args:
            tensor (Tensor): The tensor to tile ``num_components`` times.

        Return:
            Tiled tensor: Input tensor tiled ``num_components`` times along last axis.
        """
        axis = axis or self._component_axis

        if tensor.shape[axis].value != 1:
            tensor = tf.expand_dims(tensor, axis=axis)
        multiples = np.ones(len(tensor.shape))
        multiples[axis] = self._num_components
        return tf.tile(tensor, multiples)

    def _evidence_mask(self, value, no_evidence_fn):
        """Consists of selecting the (log) pdf of the input or ``1`` (``0`` for log) in case
        of lacking evidence.

        Args:
            value (Tensor): The (log) pdf.
            no_evidence_fn (function): A function ``fun(value)`` that takes in the tensor from the
                                       ``value`` and returns the corresponding output in case of
                                       lacking evidence.
        Returns:
            Evidence masked output: Tensor containing pdf or no evidence values.
        """
        out_shape = (-1, self._compute_out_size())
        # Now we can't rely on _component_axis, since value has shape
        # [batch, num_vars * num_components] (no dimensionality axis)
        evidence = tf.reshape(self._tile_num_components(self.evidence, axis=-1), out_shape)
        value = tf.reshape(value, out_shape)
        return tf.where(evidence, value, no_evidence_fn(value))

    @utils.docinherit(Node)
    @utils.lru_cache
    def _compute_value(self, step=None):
        return self._evidence_mask(
            self._dist.prob(self._tile_num_components(self._feed)), tf.ones_like)

    @utils.docinherit(Node)
    @utils.lru_cache
    def _compute_log_value(self):
        return self._evidence_mask(
            self._dist.log_prob(self._tile_num_components(self._feed)), tf.zeros_like)

    @utils.docinherit(Node)
    def _compute_scope(self):
        return [Scope(self, i) for i in range(self._num_vars) for _ in range(self._num_components)]

    @utils.docinherit(Node)
    @utils.lru_cache
    def _compute_mpe_state(self, counts):
        # MPE state can be found by taking the mean of the mixture components that are 'selected'
        # by the counts
        counts_reshaped = tf.reshape(counts, (-1, self._num_vars, self._num_components))
        indices = tf.argmax(counts_reshaped, axis=-1) + tf.expand_dims(
            tf.range(self._num_vars, dtype=tf.int64) * self._num_components, axis=0)
        flat_shape = (-1,) if self._dimensionality == 1 else (-1, self._dimensionality)
        return tf.gather(tf.reshape(self._dist.mode(), flat_shape), indices=indices, axis=0)


class LocationScaleLeaf(DistributionLeaf, abc.ABC):

    def __init__(self, feed=None, evidence_indicator_feed=None, num_vars=1, num_components=2,
                 total_counts_init=1, trainable_loc=True, trainable_scale=True,
                 loc_init=tf.initializers.random_uniform(minval=0.0, maxval=1.0),
                 scale_init=1.0, min_stddev=1e-2, softplus_scale=True,
                 dimensionality=1, name="LocationScaleLeaf", component_axis=-1):
        self._softplus_scale = softplus_scale
        # Initial value for means
        variable_shape = self._variable_shape(num_vars, num_components, dimensionality)
        self._min_stddev = min_stddev if not softplus_scale else np.log(np.exp(min_stddev) - 1)
        self.init_variables(variable_shape, loc_init, scale_init, softplus_scale)
        self._trainable_scale = trainable_scale
        self._trainable_loc = trainable_loc

        super().__init__(feed=feed, name=name, dimensionality=dimensionality,
                         num_components=num_components, num_vars=num_vars,
                         evidence_indicator_feed=evidence_indicator_feed,
                         component_axis=component_axis)
        self._total_count_variable = self._total_accumulates(
            total_counts_init, (num_vars, num_components))

    def init_variables(self, shape, loc_init, scale_init, softplus_scale):
        # Initial value for means
        if isinstance(loc_init, float):
            self._loc_init = np.ones(shape, dtype=np.float32) * loc_init
        else:
            self._loc_init = loc_init

        # Initial values for variances.
        self._scale_init = np.ones(shape, dtype=np.float32) * scale_init
        if softplus_scale:
            self._scale_init = _softplus_inverse_np(self._scale_init)

    @utils.docinherit(Node)
    def _create(self):
        super()._create()
        with tf.variable_scope(self._name):
            # Initialize locations
            shape = self._variable_shape(self._num_vars, self._num_components, self._dimensionality)
            shape_kwarg = dict(shape=shape) if callable(self._loc_init) else dict()
            self._loc_variable = tf.get_variable(
                "Loc", initializer=self._loc_init, dtype=conf.dtype,
                collections=[SPNGraphKeys.NORMAL_LOC, SPNGraphKeys.NORMAL_VARIABLES,
                             tf.GraphKeys.GLOBAL_VARIABLES],
                trainable=self._trainable_loc, **shape_kwarg)

            # Initialize scale
            shape_kwarg = dict(shape=shape) if callable(self._scale_init) else dict()
            self._scale_variable = tf.get_variable(
                "Scale", initializer=tf.maximum(self._scale_init, self._min_stddev),
                dtype=conf.dtype,
                collections=[SPNGraphKeys.NORMAL_SCALE, SPNGraphKeys.NORMAL_VARIABLES,
                             tf.GraphKeys.GLOBAL_VARIABLES],
                trainable=self._trainable_scale, **shape_kwarg)

    def _variable_shape(self, num_vars, num_components, dimensionality):
        """The shape of the variables within this node. """
        return [num_vars, num_components] + ([] if dimensionality == 1 else [dimensionality])

    def initialize(self):
        """Provide initializers for mean, variance and total counts """
        return (self._loc_variable.initializer, self._scale_variable.initializer,
                self._total_count_variable.initializer)

    @property
    def variables(self):
        """Returns mean and variance variables. """
        return self._loc_variable, self._scale_variable

    @property
    def loc_variable(self):
        """Tensor holding mean variable. """
        return self._loc_variable

    @property
    def scale_variable(self):
        """Tensor holding variance variable. """
        return self._scale_variable


class NormalLeaf(LocationScaleLeaf):
    """A node representing multiple uni-variate Gaussian distributions for continuous input
    variables. Each variable will have *k* Gaussian components. Each Gaussian component has its
    own location (mean) and scale (standard deviation). These parameters can be learned or fixed.
    Lack of evidence must be provided explicitly through feeding
    :meth:`~libspn.NormalLeaf.evidence`.

    Args:
        feed (Tensor): Tensor feeding this node or ``None``. If ``None``,
                       an internal placeholder will be used to feed this node.
        num_vars (int): Number of random variables.
        num_components (int): Number of components per random variable.
        name (str): Name of the node
        initialization_data (numpy.ndarray): Numpy array containing the data for mean and variance
                                             initialization.
        estimate_variance_init (bool): Boolean marking whether to estimate variance from
                                       ``initialization_data``.
        loc_init (float or numpy.ndarray): If a float and there's no ``initialization_data``,
                                            all components are initialized with ``loc_init``. If
                                            an numpy.ndarray, must have shape
                                            ``[num_vars, num_components]``.
        scale_init (float): If a float and there's no ``initialization_data``, scales are
                            initialized with ``variance_init``.
        trainable_loc (bool): Whether to make the location ``Variable`` trainable.
        trainable_scale (bool): Whether to make the scale ``Variable`` trainable.
        use_prior (bool): Use prior when initializing variances from data.
                          See :meth:`~libspn.GaussianLeaf.initialize_from_quantiles`.
        prior_alpha (float): Alpha parameter for variance prior.
                             See :meth:`~libspn.GaussianLeaf.initialize_from_quantiles`.
        prior_beta (float): Beta parameter for variance prior.
                             See :meth:`~libspn.GaussianLeaf.initialize_from_quantiles`.
        min_stddev (float): Minimum value for standard devation. Used for avoiding numerical
                            instabilities when computing (log) pdfs.
        evidence_indicator_feed (Tensor): Tensor feeding this node's evidence indicator. If
                                          ``None``, an internal placeholder with default value will
                                          be created.
    """

    def __init__(self, feed=None, evidence_indicator_feed=None, num_vars=1, num_components=2,
                 initialization_data=None, estimate_variance_init=True, total_counts_init=1,
                 trainable_loc=True, trainable_scale=True,
                 loc_init=tf.initializers.random_uniform(minval=0.0, maxval=1.0),
                 scale_init=1.0, use_prior=False, prior_alpha=2.0, prior_beta=3.0,
                 min_stddev=1e-2, softplus_scale=True, name="NormalLeaf"):
        self._initialization_data = initialization_data
        self._estimate_variance_init = estimate_variance_init
        self._use_prior = use_prior
        self._prior_alpha = prior_alpha
        self._prior_beta = prior_beta
        super().__init__(
            feed=feed, name=name, dimensionality=1, num_components=num_components,
            num_vars=num_vars, evidence_indicator_feed=evidence_indicator_feed,
            softplus_scale=softplus_scale, loc_init=loc_init, trainable_loc=trainable_loc,
            trainable_scale=trainable_scale, scale_init=scale_init, min_stddev=min_stddev,
            total_counts_init=total_counts_init)
        self._initialization_data = None

    def init_variables(self, shape, loc_init, scale_init, softplus_scale):
        super().init_variables(shape, loc_init, scale_init, softplus_scale)
        if self._initialization_data is not None:
            if len(self._initialization_data.shape) != 2:
                raise ValueError("Initialization data must of rank 2")
            if self._initialization_data.shape[1] != shape[0]:
                raise ValueError("Initialization data samples must have as many components as "
                                 "there are variables in this NormalLeaf node.")
            self.initialize_from_quantiles(
                self._initialization_data, num_quantiles=shape[1],
                estimate_variance=self._estimate_variance_init, use_prior=self._use_prior,
                prior_alpha=self._prior_alpha, prior_beta=self._prior_beta)

    def _create_dist(self):
        if self._softplus_scale:
            return tfd.NormalWithSoftplusScale(self._loc_variable, self._scale_variable)
        return tfd.Normal(self._loc_variable, self._scale_variable)

    def initialize_from_quantiles(self, data, num_quantiles, estimate_variance=True,
                                  use_prior=False, prior_alpha=2.0, prior_beta=3.0):
        """Initializes the data from its quantiles per variable using the method described in
        Poon&Domingos UAI'11.

        Args:
            data (numpy.ndarray): Numpy array of shape [batch, num_vars] containing the data to
            initialize the means and variances.
            estimate_variance (bool): Whether to use the variance estimate.
            use_prior (False):  If ``True``, puts an inverse Gamma prior on the variance with
                                parameters ``prior_beta`` and ``prior_alpha``.
            prior_alpha (float): The alpha parameter of the inverse Gamma prior.
            prior_beta (float): The beta parameter of the inverse Gamma prior.
        """
        values_per_quantile = self._split_in_quantiles(data, num_quantiles)

        means = [np.mean(values, axis=0) for values in values_per_quantile]

        if use_prior:
            sum_sq = [np.sum((x - np.expand_dims(mu, 0)) ** 2, axis=0)
                      for x, mu in zip(values_per_quantile, means)]
            variance = [(2 * prior_beta + ssq) / (2 * prior_alpha + 2 + ssq.shape[0])
                        for ssq in sum_sq]
        else:
            variance = [np.var(values, axis=0) for values in values_per_quantile]

        self._loc_init = np.stack(means, axis=-1)
        variance = np.stack(variance, axis=-1)
        if estimate_variance:
            self._scale_init = _softplus_inverse_np(np.sqrt(variance)) if self._softplus_scale \
                else np.sqrt(variance)
            self._scale_init = np.maximum(self._scale_init, self._min_stddev)

    @staticmethod
    def _split_in_quantiles(data, num_quantiles):
        """Given data, finds quantiles of it along zeroth axis. Each quantile is assigned to a
        component. Taken from "Sum-Product Networks: A New Deep Architecture"
        (Poon and Domingos 2012), https://arxiv.org/abs/1202.3732.

        Params:
            data (numpy.ndarray): Numpy array containing data to split into quantiles.

        Returns:
            Data per quantile: a list of numpy.ndarray corresponding to quantiles.
        """
        batch_size = data.shape[0]
        quantile_sections = np.arange(
            batch_size // num_quantiles, batch_size, int(np.ceil(batch_size / num_quantiles)))
        sorted_features = np.sort(data, axis=0).astype(tf.DType(conf.dtype).as_numpy_dtype())
        values_per_quantile = np.split(
            sorted_features, indices_or_sections=quantile_sections, axis=0)
        return values_per_quantile

    @utils.docinherit(Node)
    def serialize(self):
        data = super().serialize()
        data['mean_init'] = self._loc_init
        data['variance_init'] = self._scale_init
        return data

    @utils.docinherit(Node)
    def deserialize(self, data):
        self._loc_init = data['mean_init']
        self._scale_init = data['variance_init']
        super().deserialize(data)

    @utils.docinherit(Node)
    @utils.lru_cache
    def _compute_hard_em_update(self, counts):
        counts_reshaped = tf.reshape(counts, (-1, self._num_vars, self._num_components))
        # Determine accumulates per component
        accum = tf.reduce_sum(counts_reshaped, axis=0)

        # Tile the feed
        tiled_feed = self._tile_num_components(self._feed)
        data_per_component = tf.multiply(counts_reshaped, tiled_feed, name="DataPerComponent")
        squared_data_per_component = tf.multiply(
            counts_reshaped, tf.square(tiled_feed), name="SquaredDataPerComponent")
        sum_data = tf.reduce_sum(data_per_component, axis=0)
        sum_data_squared = tf.reduce_sum(squared_data_per_component, axis=0)
        return {'accum': accum, "sum_data": sum_data, "sum_data_squared": sum_data_squared}

    def _compute_gradient(self, incoming_grad):
        """
        Computes gradients for location and scales of the distributions propagated gradients via
        chain rule. The incoming gradient is the summed gradient of the parents of this node.

        Args:
             incoming_grad (Tensor): A ``Tensor`` holding the summed gradient of the parents of this
                                     node
        Returns:
            Tuple: A ``Tensor`` holding the gradient of the locations and a ``Tensor`` holding the
                   gradient of the scales.
        """
        incoming_grad = tf.reshape(incoming_grad, (-1, self._num_vars, self._num_components))
        tiled_feed = self._tile_num_components(self._feed)
        mean = tf.expand_dims(self._loc_variable, 0)

        # Compute the actual variance of the Gaussian without softplus
        if self._softplus_scale:
            scale = tf.nn.softplus(tf.expand_dims(self._scale_variable, 0))
        else:
            scale = tf.expand_dims(self._scale_variable, 0)
        var = tf.square(scale)

        # Compute the gradient
        one_over_var = tf.reciprocal(var)
        x_min_mu = tiled_feed - mean
        mean_grad_out = one_over_var * x_min_mu

        var_grad_out = tf.negative(0.5 * one_over_var * (1 - one_over_var * tf.square(x_min_mu)))
        loc_grad = tf.reduce_sum(mean_grad_out * incoming_grad, axis=0)
        var_grad = var_grad_out * incoming_grad

        if self._softplus_scale:
            scale_grad = 2 * var_grad * scale * tf.nn.sigmoid(self._scale_variable)
        else:
            scale_grad = 2 * var_grad * scale
        return loc_grad, tf.reduce_sum(scale_grad, axis=0)

    def assign(self, accum, sum_data, sum_data_squared):
        """
        Assigns new values to variables based on accumulated tensors. It updates the distribution
        parameters based on what can be found in "Online Structure Learning for Sum-Product Networks
        with Gaussian Leaves" by Hsu et al. (2017) https://arxiv.org/pdf/1701.05265.pdf

        Args:
            accum (Tensor): A ``Variable`` with accumulated counts per component.
            sum_data (Tensor): A ``Variable`` with the accumulated sum of data per component.
            sum_data_squared (Tensor): A ``Variable`` with the accumulated sum of squares of data
                                       per component.
        Returns:
            Tuple: A tuple containing assignment operations for the new total counts, the variance
            and the mean.
        """
        n = tf.maximum(self._total_count_variable, tf.ones_like(self._total_count_variable))
        k = accum
        mean = (n * self._loc_variable + sum_data) / (n + k)

        current_var = tf.square(self.scale_variable) if not self._softplus_scale else \
            tf.square(tf.nn.softplus(self._scale_variable))
        variance = (n * current_var + sum_data_squared -
                    2 * self.loc_variable * sum_data + k * tf.square(self.loc_variable)) / \
                   (n + k) - tf.square(mean - self._loc_variable)

        scale = tf.sqrt(variance)
        if self._softplus_scale:
            scale = tfd.softplus_inverse(scale)
        scale = tf.maximum(scale, self._min_stddev)
        with tf.control_dependencies([n, mean, scale]):
            return (
                tf.assign_add(self._total_count_variable, k),
                tf.assign(self._scale_variable, scale) if self._trainable_scale else tf.no_op(),
                tf.assign(self._loc_variable, mean) if self._trainable_loc else tf.no_op())

    def assign_add(self, delta_loc, delta_scale):
        """
        Updates distribution parameters by adding a small delta value.

        Args:
            delta_loc (Tensor): A delta ``Tensor`` for the locations of the distributions.
            delta_scale (Tensor): A delta ``Tensor`` for the scales of the distributions.
        Returns:
             Tuple: An update ``Op`` for the locations and an update ``Op`` for the scales.
        """
        new_var = tf.maximum(self._scale_variable + delta_scale, self._min_stddev)
        with tf.control_dependencies([new_var]):
            update_variance = tf.assign(self._scale_variable, new_var)
        return tf.assign_add(self._loc_variable, delta_loc), update_variance


class MultivariateNormalDiagLeaf(LocationScaleLeaf):
    """A node representing multiple uni-variate Gaussian distributions for continuous input
    variables. Each variable will have *k* Gaussian components. Each Gaussian component has its
    own location (mean) and scale (standard deviation). These parameters can be learned or fixed.
    Lack of evidence must be provided explicitly through feeding
    :meth:`~libspn.GaussianLeaf.evidence`.

    Args:
        feed (Tensor): Tensor feeding this node or ``None``. If ``None``,
                       an internal placeholder will be used to feed this node.
        num_vars (int): Number of random variables.
        num_components (int): Number of components per random variable.
        name (str): Name of the node
        loc_init (float or numpy.ndarray): If a float and there's no ``initialization_data``,
                                            all components are initialized with ``loc_init``. If
                                            an numpy.ndarray, must have shape
                                            ``[num_vars, num_components]``.
        scale_init (float): If a float and there's no ``initialization_data``, scales are
                            initialized with ``variance_init``.
        min_stddev (float): Minimum value for standard devation. Used for avoiding numerical
                            instabilities when computing (log) pdfs.
        evidence_indicator_feed (Tensor): Tensor feeding this node's evidence indicator. If
                                          ``None``, an internal placeholder with default value will
                                          be created.
    """

    def __init__(self, feed=None, num_vars=1, num_components=2, dimensionality=2,
                 name="MultivariateNormalDiagLeaf", total_counts_init=1,
                 trainable_scale=True, trainable_loc=True,
                 loc_init=tf.initializers.random_uniform(minval=0.0, maxval=1.0),
                 scale_init=1.0, min_stddev=1e-2, evidence_indicator_feed=None,
                 softplus_scale=False):
        super().__init__(
            feed=feed, name=name, dimensionality=dimensionality,
            num_components=num_components, num_vars=num_vars,
            evidence_indicator_feed=evidence_indicator_feed, component_axis=-2,
            total_counts_init=total_counts_init, loc_init=loc_init, trainable_loc=trainable_loc,
            trainable_scale=trainable_scale, scale_init=scale_init, min_stddev=min_stddev,
            softplus_scale=softplus_scale)

    def _create_dist(self):
        if self._softplus_scale:
            return tfd.MultivariateNormalDiag(self._loc_variable, self._scale_variable)
        return tfd.MultivariateNormalDiagWithSoftplusScale(self._loc_variable, self._scale_variable)

    @utils.docinherit(Node)
    @utils.lru_cache
    def _compute_hard_em_update(self, counts):
        counts_reshaped = tf.reshape(counts, (-1, self._num_vars, self._num_components, 1))
        # Determine accumulates per component
        accum = tf.reduce_sum(counts_reshaped, axis=0)

        # Tile the feed
        tiled_feed = self._tile_num_components(self._feed)
        # Accumulate data (broadcast along dim axis)
        data_per_component = tf.multiply(counts_reshaped, tiled_feed, name="DataPerComponent")
        squared_data_per_component = tf.multiply(
            counts_reshaped, tf.square(tiled_feed), name="SquaredDataPerComponent")
        sum_data = tf.reduce_sum(data_per_component, axis=0)
        sum_data_squared = tf.reduce_sum(squared_data_per_component, axis=0)
        return {'accum': accum, "sum_data": sum_data, "sum_data_squared": sum_data_squared}

    def _compute_gradient(self, incoming_grad):
        """
        Computes gradients for location and scales of the distributions propagated gradients via
        chain rule. The incoming gradient is the summed gradient of the parents of this node.

        Args:
             incoming_grad (Tensor): A ``Tensor`` holding the summed gradient of the parents of this
                                     node
        Returns:
            Tuple: A ``Tensor`` holding the gradient of the locations and a ``Tensor`` holding the
                   gradient of the scales.
        """
        raise NotImplementedError("Compute gradient not yet implemented")

    def assign(self, accum, sum_data, sum_data_squared):
        """
        Assigns new values to variables based on accumulated tensors. It updates the distribution
        parameters based on what can be found in "Online Structure Learning for Sum-Product Networks
        with Gaussian Leaves" by Hsu et al. (2017) https://arxiv.org/pdf/1701.05265.pdf

        Args:
            accum (Tensor): A ``Variable`` with accumulated counts per component.
            sum_data (Tensor): A ``Variable`` with the accumulated sum of data per component.
            sum_data_squared (Tensor): A ``Variable`` with the accumulated sum of squares of data
                                       per component.
        Returns:
            Tuple: A tuple containing assignment operations for the new total counts, the variance
            and the mean.
        """
        n = tf.expand_dims(
            tf.maximum(self._total_count_variable, tf.ones_like(self._total_count_variable)),
            axis=-1)
        k = tf.expand_dims(accum, axis=-1)
        mean = (n * self._loc_variable + sum_data) / (n + k)

        current_var = tf.square(self.scale_variable) if not self._softplus_scale else \
            tf.square(tf.nn.softplus(self._scale_variable))
        variance = (n * current_var + sum_data_squared -
                    2 * self.loc_variable * sum_data + k * tf.square(self.loc_variable)) / \
                   (n + k) - tf.square(mean - self._loc_variable)

        scale = tf.sqrt(variance)
        if self._softplus_scale:
            scale = tfd.softplus_inverse(scale)
        scale = tf.maximum(scale, self._min_stddev)
        with tf.control_dependencies([n, mean, scale]):
            return (
                tf.assign_add(self._total_count_variable, tf.squeeze(k, axis=-1)),
                tf.assign(self._scale_variable, scale) if self._trainable_scale else tf.no_op(),
                tf.assign(self._loc_variable, mean) if self._trainable_loc else tf.no_op())

    def assign_add(self, delta_loc, delta_scale):
        """
        Updates distribution parameters by adding a small delta value.

        Args:
            delta_loc (Tensor): A delta ``Tensor`` for the locations of the distributions.
            delta_scale (Tensor): A delta ``Tensor`` for the scales of the distributions.
        Returns:
             Tuple: An update ``Op`` for the locations and an update ``Op`` for the scales.
        """
        raise NotImplementedError("Assign add not yet implemented")


def _softplus_inverse_np(x):
    return np.log(1 - np.exp(-x)) + x<|MERGE_RESOLUTION|>--- conflicted
+++ resolved
@@ -22,27 +22,7 @@
         self._dimensionality = dimensionality
         self._num_vars = num_vars
         self._num_components = num_components
-<<<<<<< HEAD
-        self._softplus_scale = softplus_scale
-
-        # Initial value for means
-        if isinstance(loc_init, float):
-            self._loc_init = tf.ones((num_vars, num_components), dtype=conf.dtype) * loc_init
-        else:
-            self._loc_init = loc_init
-
-        # Initial values for variances
-        self._scale_init = tfd.softplus_inverse(
-            tf.ones((num_vars, num_components), dtype=conf.dtype) * scale_init)
-        self._learn_dist_params = learn_dist_params
-        self._min_stddev = min_stddev if not softplus_scale else np.log(np.exp(min_stddev) - 1)
-        if initialization_data is not None:
-            self.initialize_from_quantiles(
-                initialization_data, estimate_variance=estimate_variance_init, use_prior=use_prior,
-                prior_alpha=prior_alpha, prior_beta=prior_beta)
-=======
         self._component_axis = component_axis
->>>>>>> 342e9485
         super().__init__(feed=feed, name=name)
         self.attach_evidence_indicator(evidence_indicator_feed)
         self._dist = self._create_dist()
@@ -113,62 +93,6 @@
             self._evidence_indicator = indicator
 
     @utils.docinherit(Node)
-<<<<<<< HEAD
-    def _create(self):
-        super()._create()
-        with tf.name_scope("Setup{}".format(self.name)):
-            self._loc_variable = tf.Variable(
-                self._loc_init, dtype=conf.dtype, collections=['spn_distribution_parameters',
-                                                               'spn_distribution_parameters_loc'])
-            self._scale_variable = tf.Variable(
-                tf.maximum(self._scale_init, self._min_stddev), dtype=conf.dtype,
-                collections=['spn_distribution_parameters', 'spn_distribution_parameters_scale'])
-            if self._softplus_scale:
-                self._dist = tfd.NormalWithSoftplusScale(self._loc_variable, self._scale_variable)
-            else:
-                self._dist = tfd.Normal(self._loc_variable, self._scale_variable)
-
-    def initialize_from_quantiles(self, data, estimate_variance=True, use_prior=False,
-                                  prior_alpha=2.0, prior_beta=3.0):
-        """Initializes the data from its quantiles per variable using the method described in
-        Poon&Domingos UAI'11.
-
-        Args:
-            data (numpy.ndarray): Numpy array of shape [batch, num_vars] containing the data to
-            initialize the means and variances.
-            estimate_variance (bool): Whether to use the variance estimate.
-            use_prior (False):  If ``True``, puts an inverse Gamma prior on the variance with
-                                parameters ``prior_beta`` and ``prior_alpha``.
-            prior_alpha (float): The alpha parameter of the inverse Gamma prior.
-            prior_beta (float): The beta parameter of the inverse Gamma prior.
-        """
-        if len(data.shape) != 2 or data.shape[1] != self._num_vars:
-            raise ValueError("Data should be of rank 2 and contain equally many variables as this "
-                             "GaussianLeaf node.")
-
-        values_per_quantile = self._split_in_quantiles(data)
-
-        means = [np.mean(values, axis=0) for values in values_per_quantile]
-
-        if use_prior:
-            sum_sq = [np.sum((x - np.expand_dims(mu, 0)) ** 2, axis=0)
-                      for x, mu in zip(values_per_quantile, means)]
-            variance = [(2 * prior_beta + ssq) / (2 * prior_alpha + 2 + ssq.shape[0])
-                        for ssq in sum_sq]
-        else:
-            variance = [np.var(values, axis=0) for values in values_per_quantile]
-
-        self._loc_init = np.stack(means, axis=-1)
-        if estimate_variance:
-            if self._softplus_scale:
-                self._scale_init = np.log(np.exp(np.sqrt(np.stack(variance, axis=-1))) - 1)
-            else:
-                self._scale_init = np.maximum(
-                    np.stack(np.sqrt(variance), axis=-1), self._min_stddev)
-
-    @utils.docinherit(Node)
-=======
->>>>>>> 342e9485
     def serialize(self):
         data = super().serialize()
         data['num_vars'] = self._num_vars
