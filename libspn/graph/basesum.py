--- conflicted
+++ resolved
@@ -49,11 +49,7 @@
 
     def __init__(self, *values, num_sums, weights=None, ivs=None, sum_sizes=None,
                  inference_type=InferenceType.MARGINAL, batch_axis=0, op_axis=1, reduce_axis=2,
-<<<<<<< HEAD
-                 masked=False, sample_prob=None, dropconnect_keep_prob=None, sample_rank_based=None,
-=======
                  masked=False, sample_prob=None, dropconnect_keep_prob=None,
->>>>>>> 777852e7
                  dropout_keep_prob=None, name="Sum"):
         super().__init__(
             inference_type=inference_type, name=name, dropout_keep_prob=dropout_keep_prob)
@@ -69,16 +65,6 @@
         self._op_axis = op_axis
         self._reduce_axis = reduce_axis
 
-<<<<<<< HEAD
-        self._masked = masked
-
-        self._sample_prob = sample_prob
-        self._sample_rank_based = sample_rank_based
-
-        self._dropconnect_keep_prob = dropconnect_keep_prob
-        self._dropout_keep_prob = dropout_keep_prob
-
-=======
         # Set whether this instance is masked (e.g. SumsLayer)
         self._masked = masked
 
@@ -91,7 +77,6 @@
 
         # The dropout mask will be made with potentially different batch size Tensors.
         # TODO figure out some way of doing the same through lru_cache
->>>>>>> 777852e7
         self._dropout_mask = None
 
     def _get_sum_sizes(self, num_sums):
@@ -365,15 +350,10 @@
         if weighted:
             reducible = cwise_op(reducible, w_tensor)
 
-<<<<<<< HEAD
-        dropconnect_keep_prob = utils.maybe_first(
-            dropconnect_keep_prob, self._dropconnect_keep_prob)
-=======
         # Maybe apply dropconnect
         dropconnect_keep_prob = utils.maybe_first(
             dropconnect_keep_prob, self._dropconnect_keep_prob)
 
->>>>>>> 777852e7
         if dropconnect_keep_prob is not None and dropconnect_keep_prob != 1.0:
                 if use_ivs and self._ivs:
                     self.logger.warn(
@@ -396,18 +376,12 @@
     @utils.lru_cache
     def _compute_value(self, w_tensor, ivs_tensor, *input_tensors, dropconnect_keep_prob=None,
                        dropout_keep_prob=None):
-<<<<<<< HEAD
-        val = self._reduce_marginal_inference(self._compute_reducible(
-            w_tensor, ivs_tensor, *input_tensors, log=False, weighted=True, use_ivs=True,
-            dropconnect_keep_prob=dropconnect_keep_prob))
-=======
         # Reduce over last axis
         val = self._reduce_marginal_inference(self._compute_reducible(
             w_tensor, ivs_tensor, *input_tensors, log=False, weighted=True, use_ivs=True,
             dropconnect_keep_prob=dropconnect_keep_prob))
 
         # Maybe apply dropout
->>>>>>> 777852e7
         return self._maybe_dropout(val, dropout_keep_prob=dropout_keep_prob, log=False)
 
     @utils.docinherit(OpNode)
@@ -431,10 +405,7 @@
             ret = self._reduce_marginal_inference_log(self._compute_reducible(
                 w_tensor, ivs_tensor, *value_tensors, log=True, weighted=True, use_ivs=True,
                 dropconnect_keep_prob=dropconnect_keep_prob))
-<<<<<<< HEAD
-=======
             # Maybe apply dropout
->>>>>>> 777852e7
             ret = self._maybe_dropout(ret, dropout_keep_prob=dropout_keep_prob, log=True)
             return ret, soft_gradient
 
@@ -443,19 +414,13 @@
 
     @utils.lru_cache
     def _maybe_dropout(self, x, dropout_keep_prob, log=True):
-<<<<<<< HEAD
-=======
         # Check if there should be dropout
->>>>>>> 777852e7
         dropout_keep_prob = utils.maybe_first(dropout_keep_prob, self._dropout_keep_prob)
         if dropout_keep_prob is None or isinstance(dropout_keep_prob, (float, int)) \
                 and float(dropout_keep_prob) == 1.0:
             return x
 
-<<<<<<< HEAD
-=======
         # Get or create the mask and apply it component-wise
->>>>>>> 777852e7
         mask = self._get_or_create_dropout_mask(
             keep_prob=dropout_keep_prob, batch_size=tf.shape(x)[self._batch_axis], log=log)
         return self.cwise_add(x, mask) if log else self.cwise_mul(x, mask)
@@ -493,11 +458,7 @@
     @utils.lru_cache
     def _compute_mpe_path_common(
             self, reducible_tensor, counts, w_tensor, ivs_tensor, *input_tensors,
-<<<<<<< HEAD
-            log=True, sample=False, sample_prob=None, sample_rank_based=None):
-=======
             log=True, sample=False, sample_prob=None):
->>>>>>> 777852e7
         """Common operations for computing the MPE path.
 
         Args:
@@ -520,17 +481,9 @@
         sample_prob = utils.maybe_first(sample_prob, self._sample_prob)
         if sample:
             if log:
-<<<<<<< HEAD
-                max_indices = self._reduce_sample_log(
-                    reducible_tensor, sample_prob=sample_prob, rank_based=sample_rank_based)
-            else:
-                max_indices = self._reduce_sample(
-                    reducible_tensor, sample_prob=sample_prob, rank_based=sample_rank_based)
-=======
                 max_indices = self._reduce_sample_log(reducible_tensor, sample_prob=sample_prob)
             else:
                 max_indices = self._reduce_sample(reducible_tensor, sample_prob=sample_prob)
->>>>>>> 777852e7
         else:
             max_indices = self._reduce_argmax(reducible_tensor)
         max_counts = utils.scatter_values(
@@ -570,12 +523,7 @@
     @utils.lru_cache
     def _compute_mpe_path(self, counts, w_tensor, ivs_tensor, *value_tensors,
                           use_unweighted=False, with_ivs=True, add_random=None,
-<<<<<<< HEAD
-                          sample=False, sample_prob=None, dropconnect_keep_prob=None,
-                          sample_rank_based=False):
-=======
                           sample=False, sample_prob=None, dropconnect_keep_prob=None):
->>>>>>> 777852e7
         weighted = not use_unweighted or any(v.node.is_var for v in self._values)
         reducible = self._compute_reducible(w_tensor, ivs_tensor, *value_tensors, log=False,
                                             weighted=weighted, use_ivs=with_ivs,
@@ -585,52 +533,34 @@
                 "%s: no support for add_random in non-log MPE path computation." % self)
         return self._compute_mpe_path_common(
             reducible, counts, w_tensor, ivs_tensor, *value_tensors, log=False, sample=sample,
-<<<<<<< HEAD
-            sample_prob=sample_prob, sample_rank_based=sample_rank_based)
-=======
             sample_prob=sample_prob)
->>>>>>> 777852e7
 
     @utils.docinherit(OpNode)
     @utils.lru_cache
     def _compute_log_mpe_path(self, counts, w_tensor, ivs_tensor, *value_tensors,
                               use_unweighted=False, with_ivs=True, add_random=None,
-<<<<<<< HEAD
-                              sample=False, sample_prob=None, dropconnect_keep_prob=None,
-                              sample_rank_based=False):
-=======
                               sample=False, sample_prob=None, dropconnect_keep_prob=None):
->>>>>>> 777852e7
         weighted = not use_unweighted or any(v.node.is_var for v in self._values)
         reducible = self._compute_reducible(w_tensor, ivs_tensor, *value_tensors, log=True,
                                             weighted=weighted, use_ivs=with_ivs,
                                             dropconnect_keep_prob=dropconnect_keep_prob)
-<<<<<<< HEAD
         # TODO this will probably not work for ConvSum...
         # op_axis = [self._op_axis] if isinstance(self._op_axis, int) else self._op_axis
         if not weighted and self._tile_unweighted_size > 1 \
                 and reducible.shape[self._reduce_axis - 1].value == 1:
             reducible = tf.tile(
                 reducible, [1] * (len(reducible.shape) - 2) + [self._tile_unweighted_size, 1])
-=======
-        if not weighted and self._num_sums > 1 and reducible.shape[self._op_axis].value == 1:
-            reducible = tf.tile(reducible, (1, self._num_sums, 1))
->>>>>>> 777852e7
         # Add random
         if add_random is not None:
             reducible += tf.random_uniform(
                 tf.shape(reducible), minval=0.0, maxval=add_random, dtype=conf.dtype)
         return self._compute_mpe_path_common(
             reducible, counts, w_tensor, ivs_tensor, *value_tensors, log=True, sample=sample,
-<<<<<<< HEAD
-            sample_prob=sample_prob, sample_rank_based=sample_rank_based)
+            sample_prob=sample_prob)
 
     @property
     def _tile_unweighted_size(self):
         return self._num_sums
-=======
-            sample_prob=sample_prob)
->>>>>>> 777852e7
 
     @utils.lru_cache
     def _compute_log_gradient(
@@ -666,17 +596,6 @@
             dropout_keep_prob=dropout_keep_prob, log=True)
         log_sum = tf.expand_dims(log_sum, axis=self._reduce_axis)
 
-<<<<<<< HEAD
-        dropout_keep_prob = utils.maybe_first(self._dropout_keep_prob, dropout_keep_prob)
-        if dropout_keep_prob is not None and not \
-                (isinstance(dropout_keep_prob, (float, int)) and float(dropout_keep_prob) == 1.0):
-            mask = self._get_or_create_dropout_mask(
-                batch_size=tf.shape(gradients)[self._batch_axis], keep_prob=dropout_keep_prob,
-                log=True)
-            gradients = self.cwise_mul(gradients, tf.exp(mask))
-
-=======
->>>>>>> 777852e7
         # A number - (-inf) is undefined. In fact, the gradient in those cases should be zero
         log_sum = tf.where(tf.is_inf(log_sum), tf.zeros_like(log_sum), log_sum)
         w_grad = tf.expand_dims(gradients, axis=self._reduce_axis) * tf.exp(reducible - log_sum)
@@ -872,10 +791,7 @@
             A ``Tensor`` reduced over the last axis.
         """
         if conf.argmax_zero:
-<<<<<<< HEAD
-=======
             # If true, uses TensorFlow's argmax directly, yielding a bias towards the zeroth index
->>>>>>> 777852e7
             return tf.argmax(x, axis=self._reduce_axis)
 
         # Return random index in case multiple values equal max
@@ -885,17 +801,6 @@
             x_eq_max *= tf.expand_dims(tf.to_float(self._build_mask()), axis=self._batch_axis)
         x_eq_max /= tf.reduce_sum(x_eq_max, axis=self._reduce_axis, keepdims=True)
 
-<<<<<<< HEAD
-        return tfd.Categorical(probs=x_eq_max, name="StochasticArgMax", dtype=tf.int32).sample()
-
-    @utils.lru_cache
-    def _reduce_sample_log(self, x, sample_prob=None, rank_based=None):
-        """Samples a tensor with log likelihoods, i.e. sample(x, axis=reduce_axis)).
-
-        Args:
-            x (Tensor): A ``Tensor`` of shape [batch, num_sums, max_sum_size] to reduce over the
-                        last axis.
-=======
         return tfd.Categorical(probs=x_eq_max, name="StochasticArgMax", dtype=tf.int64).sample()
 
     @utils.lru_cache
@@ -907,35 +812,10 @@
                 the last axis.
             sample_prob (Tensor or float): A ``Tensor`` or float indicating the probability of
                 taking a sample.
->>>>>>> 777852e7
 
         Returns:
             A ``Tensor`` reduced over the last axis.
         """
-<<<<<<< HEAD
-        x_sum = self._reduce_marginal_inference_log(x)
-        rank_based = utils.maybe_first(self._sample_rank_based, rank_based)
-        if rank_based:
-            sample = tfd.Categorical(probs=self._rank_probs(x), dtype=tf.int32).sample()
-        else:
-            x_normalized = x - tf.expand_dims(x_sum, axis=self._reduce_axis)
-            sample = tfd.Categorical(logits=x_normalized, dtype=tf.int32).sample()
-        if sample_prob is not None:
-            sample_mask = tfd.Bernoulli(probs=sample_prob, dtype=tf.int32).sample(
-                sample_shape=tf.shape(x_sum))
-            return (1 - sample_mask) * tf.to_int32(self._reduce_argmax(x)) + sample_mask * sample
-        return sample
-
-    def _rank_probs(self, x):
-        x = tf.reshape(x, (-1, self._max_sum_size))
-        _, sorted_indices = tf.nn.top_k(-x, k=self._max_sum_size, sorted=True)
-        ranks = tf.to_float(self._max_sum_size + 1 - sorted_indices)
-        probs = tf.reshape(tf.reciprocal(ranks), (-1, self._num_sums, self._max_sum_size))
-        probs /= tf.reduce_sum(probs, axis=self._reduce_axis, keepdims=True)
-        return probs
-
-    def _get_or_create_dropout_mask(self, batch_size, keep_prob, log=True):
-=======
         # Categorical eventually uses non-log probabilities, so here we reuse as much as we can to
         # predetermine it
         def _sample():
@@ -972,7 +852,6 @@
             log (bool): Marks whether the output should be in log space (-inf and 0) or linear space
                 (0 and 1)
         """
->>>>>>> 777852e7
         if self._dropout_mask is None:
             # TODO need to think about what happens when you call this with a different value...
             shape = [None] * 2
@@ -983,11 +862,7 @@
         return self._dropout_mask
 
     @utils.lru_cache
-<<<<<<< HEAD
-    def _reduce_sample(self, x, epsilon=1e-8, sample_prob=None, rank_based=False):
-=======
     def _reduce_sample(self, x, epsilon=1e-8, sample_prob=None):
->>>>>>> 777852e7
         """Samples a tensor with likelihoods, i.e. sample(x, axis=reduce_axis)).
 
         Args:
@@ -997,19 +872,6 @@
         Returns:
             A ``Tensor`` reduced over the last axis.
         """
-<<<<<<< HEAD
-        x_sum = self._reduce_marginal_inference(x, axis=self._reduce_axis)
-        if rank_based:
-            sample = tfd.Categorical(probs=self._rank_probs(x_sum), dtype=tf.int32).sample()
-        else:
-            x_normalized = x / tf.expand_dims(x_sum + epsilon, axis=self._reduce_axis)
-            sample = tfd.Categorical(probs=x_normalized, dtype=tf.int32).sample()
-
-        if sample_prob is not None:
-            sample_mask = tfd.Bernoulli(probs=sample_prob, dtype=tf.int32).sample(
-                sample_shape=tf.shape(x_sum))
-            return (1 - sample_mask) * tf.to_int32(self._reduce_argmax(x)) + sample_mask * sample
-=======
         x_sum = self._reduce_marginal_inference(x)
         x_normalized = x / tf.expand_dims(x_sum + epsilon, axis=self._reduce_axis)
         sample = tfd.Categorical(probs=x_normalized, dtype=tf.int64).sample()
@@ -1018,7 +880,6 @@
             sample_mask = tfd.Bernoulli(probs=sample_prob, dtype=tf.bool).sample(
                 sample_shape=tf.shape(x_sum))
             return tf.where(sample_mask, sample, self._reduce_argmax(x))
->>>>>>> 777852e7
         return sample
 
     @staticmethod
