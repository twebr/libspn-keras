# ------------------------------------------------------------------------
# Copyright (C) 2016-2017 Andrzej Pronobis - All Rights Reserved
#
# This file is part of LibSPN. Unauthorized use or copying of this file,
# via any medium is strictly prohibited. Proprietary and confidential.
# ------------------------------------------------------------------------

from itertools import chain, combinations
import tensorflow as tf
from libspn.graph.scope import Scope
from libspn.graph.node import OpNode, Input
from libspn.inference.type import InferenceType
from libspn import utils
from libspn.exceptions import StructureError
from libspn.log import get_logger
from libspn.utils.serialization import register_serializable


@register_serializable
class Products(OpNode):
    """A node representing a multiple products in an SPN.

    Args:
        *values (input_like): Inputs providing input values to this node.
            See :meth:`~libspn.Input.as_input` for possible values.
        num_prods (int): Number of Product ops modelled by this node.
        name (str): Name of the node.
    """

    logger = get_logger()
    info = logger.info

    def __init__(self, *values, num_prods=1, name="Products"):
        if not num_prods > 0:
            raise StructureError("In %s num_prods: %s need to be > 0" % self, num_prods)

        self._values = []
        self._num_prods = num_prods
        super().__init__(InferenceType.MARGINAL, name)
        self.set_values(*values)

    def serialize(self):
        data = super().serialize()
        data['values'] = [(i.node.name, i.indices) for i in self._values]
        data['num_prods'] = self._num_prods
        return data

    def deserialize(self, data):
        super().deserialize(data)
        self.set_values()
        self._num_prods = data['num_prods']

    def deserialize_inputs(self, data, nodes_by_name):
        super().deserialize_inputs(data, nodes_by_name)
        self._values = tuple(Input(nodes_by_name[nn], i)
                             for nn, i in data['values'])

    @property
    @utils.docinherit(OpNode)
    def inputs(self):
        return self._values

    @property
    def num_prods(self):
        """int: Number of Product ops modelled by this node."""
        return self._num_prods

    def set_num_prods(self, num_prods=1):
        """Set the number of Product ops modelled by this node.

        Args:
            num_prods (int): Number of Product ops modelled by this node.
        """
        self._num_prods = num_prods

    @property
    def values(self):
        """list of Input: List of value inputs."""
        return self._values

    def set_values(self, *values):
        """Set the inputs providing input values to this node. If no arguments
        are given, all existing value inputs get disconnected.

        Args:
            *values (input_like): Inputs providing input values to this node.
                See :meth:`~libspn.Input.as_input` for possible values.
        """
        self._values = self._parse_inputs(*values)

    def add_values(self, *values):
        """Add more inputs providing input values to this node.

        Args:
            *values (input_like): Inputs providing input values to this node.
                See :meth:`~libspn.Input.as_input` for possible values.
        """
        self._values = self._values + self._parse_inputs(*values)

    @property
    def _const_out_size(self):
        return True

    def _compute_out_size(self, *input_out_sizes):
        return self._num_prods

    def _compute_scope(self, *value_scopes):
        if not self._values:
            raise StructureError("%s is missing input values." % self)
        value_scopes = list(chain.from_iterable(self._gather_input_scopes(
                                                *value_scopes)))
        sublist_size = int(len(value_scopes) / self._num_prods)
        # Divide gathered value scopes into sublists, one per modelled Product node.
        value_scopes_sublists = [value_scopes[i:i+sublist_size] for i in
                                 range(0, len(value_scopes), sublist_size)]
        return [Scope.merge_scopes(vs) for vs in value_scopes_sublists]

    def _compute_valid(self, *value_scopes):
        if not self._values:
            raise StructureError("%s is missing input values." % self)
        value_scopes_ = self._gather_input_scopes(*value_scopes)
        # If already invalid, return None
        if any(s is None for s in value_scopes_):
            return None
        # Check product decomposability
        flat_value_scopes = list(chain.from_iterable(value_scopes_))
        values_per_product = int(len(flat_value_scopes) / self._num_prods)
        sub_value_scopes = [flat_value_scopes[i:(i + values_per_product)] for i in
                            range(0, len(flat_value_scopes), values_per_product)]
        for scopes in sub_value_scopes:
            for s1, s2 in combinations(scopes, 2):
                if s1 & s2:
                    Products.info("%s is not decomposable with input value scopes %s",
                                  self, flat_value_scopes)
                    return None
        return self._compute_scope(*value_scopes)

    def _compute_value_common(self, *value_tensors):
        """Common actions when computing value."""
        # Check inputs
        if not self._values:
            raise StructureError("%s is missing input values." % self)
        # Prepare values
        value_tensors = self._gather_input_tensors(*value_tensors)
        if len(value_tensors) > 1:
            values = tf.concat(values=value_tensors, axis=1)
        else:
            values = value_tensors[0]
        if self._num_prods > 1:
            # Shape of values tensor = [Batch, (num_prods * num_vals)]
            # First, split the values tensor into 'num_prods' smaller tensors.
            # Then pack the split tensors together such that the new shape
            # of values tensor = [Batch, num_prods, num_vals]
            reshape = (-1, self._num_prods, int(values.shape[1].value /
                                                self._num_prods))
            reshaped_values = tf.reshape(values, shape=reshape)
            return reshaped_values
        else:
            return values

    def _compute_value(self, *value_tensors):
        values = self._compute_value_common(*value_tensors)
        return tf.reduce_prod(values, axis=-1, keep_dims=(False if
                              self._num_prods > 1 else True))

    def _compute_log_value(self, *value_tensors):
        values = self._compute_value_common(*value_tensors)
        return tf.reduce_sum(values, axis=-1,
                             keep_dims=(False if self._num_prods > 1 else True))

    def _compute_mpe_value(self, *value_tensors):
        return self._compute_value(*value_tensors)

    def _compute_log_mpe_value(self, *value_tensors):
        return self._compute_log_value(*value_tensors)

    def _compute_mpe_path(self, counts, *value_values, add_random=False, use_unweighted=False):
        # Check inputs
        if not self._values:
            raise StructureError("%s is missing input values." % self)

        value_sizes = self.get_input_sizes(*value_values)
        input_size_per_prod = sum(value_sizes) // self._num_prods

        # (1) Split (num_prods)
        split_counts = tf.split(counts, self._num_prods, axis=1)

<<<<<<< HEAD
        num_inputs_per_product = int(len(self.get_input_sizes()) / self._num_prods)
        input_size_per_product = sum(self.get_input_sizes()) // self._num_prods

        self._values
=======
        # (2) Tile (size_of_prods)
        tiled_counts_list = [tf.tile(sc, [1, input_size_per_prod]) for sc in split_counts]
>>>>>>> c9ad1534

        # (3) Concat
        concated_counts = tf.concat(tiled_counts_list, axis=1)

        # (4) Split (*value_sizes)
        value_counts = tf.split(concated_counts, value_sizes, axis=1)
        counts_values_paired = [(v_count, v_value) for v_count, v_value in
                                zip(value_counts, value_values)]

        # (5) scatter_cols (num_inputs)
        return self._scatter_to_input_tensors(*counts_values_paired)

    def _compute_log_mpe_path(self, counts, *value_values, add_random=False, use_unweighted=False):
        return self._compute_mpe_path(counts, *value_values)<|MERGE_RESOLUTION|>--- conflicted
+++ resolved
@@ -185,15 +185,8 @@
         # (1) Split (num_prods)
         split_counts = tf.split(counts, self._num_prods, axis=1)
 
-<<<<<<< HEAD
-        num_inputs_per_product = int(len(self.get_input_sizes()) / self._num_prods)
-        input_size_per_product = sum(self.get_input_sizes()) // self._num_prods
-
-        self._values
-=======
         # (2) Tile (size_of_prods)
         tiled_counts_list = [tf.tile(sc, [1, input_size_per_prod]) for sc in split_counts]
->>>>>>> c9ad1534
 
         # (3) Concat
         concated_counts = tf.concat(tiled_counts_list, axis=1)
