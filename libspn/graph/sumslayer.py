# ------------------------------------------------------------------------
# Copyright (C) 2016 Andrzej Pronobis - All Rights Reserved
#
# This file is part of LibSPN. Unauthorized use or copying of this file,
# via any medium is strictly prohibited. Proprietary and confidential.
# ------------------------------------------------------------------------
import tensorflow as tf
from libspn.graph.scope import Scope
from libspn.inference.type import InferenceType
from libspn.graph.weights import Weights
from libspn.graph.basesum import BaseSum
from libspn import utils
from libspn.exceptions import StructureError
from libspn import conf
import numpy as np
from collections import OrderedDict, deque, defaultdict
import itertools


@utils.register_serializable
class SumsLayer(BaseSum):
    """A node representing multiple sums in an SPN, where each sum possibly has its own
    and separate input and the sums that are modeled can have differently sized inputs.

    Args:
        *values (input_like): Inputs providing input values to this node.
            See :meth:`~libspn.Input.as_input` for possible values.
        num_or_size_sums (int or list of ints): Number of Sum ops modelled by
            this node or the size of each sum in case of a list. Default is None.
            If None, it will compute one sum per input. If int, it will attempt
            to construct num_or_size_sums sums, each of size
            total_input_size // num_or_size_sums. If a list of ints, it will
            construct a sum for each size given in the list.
        weights (input_like): Input providing weights node to this sum node.
            See :meth:`~libspn.Input.as_input` for possible values. If set
            to ``None``, the input is disconnected.
        ivs (input_like): Input providing IVs of an explicit latent variable
            associated with this sum node. See :meth:`~libspn.Input.as_input`
            for possible values. If set to ``None``, the input is disconnected.
        name (str): Name of the node.

    Attributes:
        inference_type(InferenceType): Flag indicating the preferred inference
                                       type for this node that will be used
                                       during value calculation and learning.
                                       Can be changed at any time and will be
                                       used during the next inference/learning
                                       op generation.
    """

    def __init__(self, *values, num_or_size_sums=None, weights=None, ivs=None,
<<<<<<< HEAD
                 inference_type=InferenceType.MARGINAL, sample_prob=None, dropconnect_keep_prob=None,
                 name="SumsLayer"):
=======
                 inference_type=InferenceType.MARGINAL, sample_prob=None,
                 dropconnect_keep_prob=None, dropout_keep_prob=None, name="SumsLayer"):
>>>>>>> 777852e7

        if isinstance(num_or_size_sums, int) or num_or_size_sums is None:
            # In case it is an int, pass it to num_sums. In case it is None, pass None to num_sums.
            # The latter will trigger the default behavior where each sum corresponds to an Input.
            super().__init__(
                *values, num_sums=num_or_size_sums, weights=weights, ivs=ivs,
                inference_type=inference_type, sample_prob=sample_prob,
<<<<<<< HEAD
                dropconnect_keep_prob=dropconnect_keep_prob, name=name, masked=True)
=======
                dropconnect_keep_prob=dropconnect_keep_prob, dropout_keep_prob=dropout_keep_prob,
                name=name, masked=True)
>>>>>>> 777852e7
        else:
            # In this case we have a list of sum sizes, so it is straightforward to determine the
            # number of sums.
            super().__init__(
                *values, num_sums=len(num_or_size_sums), sum_sizes=num_or_size_sums,
                weights=weights, ivs=ivs, inference_type=inference_type, sample_prob=sample_prob,
<<<<<<< HEAD
                dropconnect_keep_prob=dropconnect_keep_prob, name=name, masked=True)
=======
                dropconnect_keep_prob=dropconnect_keep_prob, dropout_keep_prob=dropout_keep_prob,
                name=name, masked=True)
>>>>>>> 777852e7

    @utils.docinherit(BaseSum)
    def _reset_sum_sizes(self, num_sums=None, sum_sizes=None):
        _sum_index_lengths = sum(
            len(v.indices) if v and v.indices else v.node.get_out_size() if v else 0
            for v in self._values)
        if num_sums or sum_sizes:
            if sum_sizes and all(isinstance(elem, int) for elem in sum_sizes):
                # A list of sum sizes is given
                if sum_sizes and sum(sum_sizes) != _sum_index_lengths:
                    raise StructureError(
                        "The specified total number of sums is incompatible with the value input "
                        "indices. \nTotal number of sums: {}, total indices in value inputs: "
                        "{}".format(sum(sum_sizes), _sum_index_lengths))
            elif not sum_sizes:
                # Check if we can evenly divide the value inputs over the sums being modeled
                if not _sum_index_lengths % num_sums == 0:
                    raise StructureError("Cannot divide total number of value inputs ({}) over the "
                                         "requested  number of sums ({})."
                                         .format(_sum_index_lengths, num_sums))
                if num_sums == 0:
                    raise ZeroDivisionError("Attempted to divide by zero. Please specify a "
                                            "non-zero number of sums.")
                sum_sizes = [_sum_index_lengths // num_sums] * num_sums
        else:
            # Sum input sizes is set to size of each value input
            sum_sizes = [len(v.indices) if v.indices else v.node.get_out_size()
                         for v in self._values]
        self._num_sums = len(sum_sizes)
        self._sum_sizes = sum_sizes
        self._max_sum_size = max(sum_sizes) if sum_sizes else 0

    def set_sum_sizes(self, sizes):
        """Sets the sum sizes. The sum of the sizes given should match the total number of inputs.

        Args:
            sizes (list): A ``list`` of ``int``s corresponding to the sizes of the sums.
        """
        self._reset_sum_sizes(sum_sizes=sizes)

    @utils.docinherit(BaseSum)
    def _compute_scope(self, weight_scopes, ivs_scopes, *value_scopes):
        flat_value_scopes, ivs_scopes, *value_scopes = self._get_flat_value_scopes(
            weight_scopes, ivs_scopes, *value_scopes)
        split_indices = np.cumsum(self._sum_sizes)[:-1]
        # Divide gathered value scopes into sublists, one per modelled Sum node
        value_scopes_sublists = [arr.tolist() for arr in
                                 np.split(flat_value_scopes, split_indices)]
        if self._ivs:
            # Divide gathered ivs scopes into sublists, one per modelled Sum node
            ivs_scopes_sublists = [arr.tolist() for arr in
                                   np.split(ivs_scopes, split_indices)]
            # Add respective ivs scope to value scope list of each Sum node
            for val, ivs in zip(value_scopes_sublists, ivs_scopes_sublists):
                val.extend(ivs)
        return [Scope.merge_scopes(val_scope) for val_scope in
                value_scopes_sublists]

    @utils.docinherit(BaseSum)
    def _compute_valid(self, weight_scopes, ivs_scopes, *value_scopes):
        # If already invalid, return None
        if (any(s is None for s in value_scopes)
                or (self._ivs and ivs_scopes is None)):
            return None

        flat_value_scopes, ivs_scopes_, *value_scopes_ = self._get_flat_value_scopes(
            weight_scopes, ivs_scopes, *value_scopes)
        # Split the flat value scopes based on value input sizes
        split_indices = np.cumsum(self._sum_sizes)[:-1]

        # IVs
        if self._ivs:
            # Verify number of IVs
            if len(ivs_scopes_) != len(flat_value_scopes):
                raise StructureError("Number of IVs (%s) and values (%s) does "
                                     "not match for %s"
                                     % (len(ivs_scopes_), len(flat_value_scopes),
                                        self))

            # Go over IVs involved for each sum. Scope size should be exactly one
            for iv_scopes_for_sum in np.split(ivs_scopes_, split_indices):
                if len(Scope.merge_scopes(iv_scopes_for_sum)) != 1:
                    return None

        # Go over value input scopes for each sum being modeled. Within a single sum, the scope of
        # all the inputs should be the same
        for scope_slice in np.split(flat_value_scopes, split_indices):
            first_scope = scope_slice[0]
            if any(s != first_scope for s in scope_slice[1:]):
                self.info("%s is not complete with input value scopes %s ...",
                          self, flat_value_scopes[:10])
                return None

        return self._compute_scope(weight_scopes, ivs_scopes, *value_scopes)

    def _build_mask(self):
        """Constructs mask that could be used to cancel out 'columns' that are padded as a result of
        varying reduction sizes. Returns a Boolean mask.

        Returns:
            A ``numpy.ndarray`` with ``np.bool``s indicating the mask to applied to the weights.
        """
        sizes = np.asarray(self._sum_sizes).reshape((self._num_sums, 1))
        indices = np.arange(self._max_sum_size).reshape((1, self._max_sum_size))
        return np.less(indices, sizes)  # Use broadcasting

    def generate_weights(self, init_value=1, trainable=True, input_sizes=None,
                         log=False, name=None):
        """Generate a weights node matching this sum node and connect it to
        this sum.

        The function calculates the number of weights based on the number
        of input values of this sum. Therefore, weights should be generated
        once all inputs are added to this node.

        Args:
            init_value: Initial value of the weights. For possible values, see
                :meth:`~libspn.utils.broadcast_value`.
            trainable (bool): See :class:`~libspn.Weights`.
            input_sizes (list of int): Pre-computed sizes of each input of
                this node.  If given, this function will not traverse the graph
                to discover the sizes.
            log (bool): If "True", the weights are represented in log space.
            name (str): Name of the weighs node. If ``None`` use the name of the
                        sum + ``_Weights``.

        Return:
            Weights: Generated weights node.
        """
        if not self._values:
            raise StructureError("%s is missing input values" % self)
        if name is None:
            name = self._name + "_Weights"

        # Set sum node sizes to inferred _sum_input_sizes
        sum_input_sizes = self._sum_sizes
        max_size = self._max_sum_size
        sum_size = sum(sum_input_sizes)

        # Mask is used to select the indices to assign the value to, since the weights tensor can
        # be larger than the total number of weights being modeled due to padding
        mask = self._build_mask().reshape((-1,))

        init_padded_flat = np.zeros(self._num_sums * max_size)
        if isinstance(init_value, int) and init_value == 1:
            # If an int, just broadcast its value to the sum dimensions
            init_padded_flat[mask] = init_value
            init_value = init_padded_flat.reshape((self._num_sums, max_size))
        elif hasattr(init_value, '__iter__'):
            # If the init value is iterable, check if number of elements matches number of
            init_flat = np.asarray(init_value).reshape((-1,))
            if init_flat.size == sum_size:
                init_padded_flat[mask] = init_flat
            else:
                raise ValueError("Incorrect initializer size {}, use an int or an iterable of size"
                                 " {}.".format(init_flat.size, sum_size))
            init_value = init_padded_flat.reshape((self._num_sums, max_size))
        elif not isinstance(init_value, utils.ValueType.RANDOM_UNIFORM):
            raise ValueError("Initialization value {} of type {} not usable, use an int or an "
                             "iterable of size {} or an instance of "
                             "libspn.ValueType.RANDOM_UNIFORM."
                             .format(init_value, type(init_value), sum_size))
        # Generate weights
        weights = Weights(init_value=init_value, num_weights=max_size,
                          num_sums=len(sum_input_sizes), log=log,
                          trainable=trainable, mask=mask.tolist(), name=name)
        self.set_weights(weights)
        return weights

    def _combine_values_and_indices(self, value_tensors):
        """Concatenates input tensors and returns the nested indices that are required for gathering
        all sum inputs to a reducible set of columns.

        Args:
            value_tensors (list): A list of ``Tensor``s of value inputs connected to this node
                with potential duplicates.

        Returns:
            A nested ``list`` of indices to gather from the concatenation of the unique
            ``Tensors``s in ``value_tensors``. The concatenation is the second return value.
        """
        # Get flattened column indices and tensor offsets. The tensor offsets are indicating at
        # which index on axis 1 the tensors will end up in the concatenation of the unique tensors
        flat_col_indices, flat_tensor_offsets, unique_tensors_offsets_dict = \
            self._flat_indices_and_uniq_tensors(value_tensors)
        split_indices = np.cumsum(self._sum_sizes)[:-1]
        nested_multi_sum_indices = np.split(flat_col_indices + flat_tensor_offsets, split_indices)
        # Concatenate the unique tensors
        unique_tensors = list(unique_tensors_offsets_dict.keys())
        return nested_multi_sum_indices, utils.concat_maybe(unique_tensors, axis=self._op_axis)

    def _flat_indices_and_uniq_tensors(self, value_tensors):
        """Determines the flattened column indices to gather from the concatenated unique value
        tensors as well as the flattened value tensor offsets corresponding to the concatenation
        of the unique value tensors.

        Args:
            value_tensors (list): A ``list`` of ``Tensor``s corresponding to the output values of
                other nodes connected to this node which potentially have duplicates.

        Returns:
            An array of flat columns from the concatenated unique values, an array of flat
            tensor offsets for the concatenated unique values and a list of unique values.
        """
        unique_tensors = list(OrderedDict.fromkeys(value_tensors))
        tensor_offsets = np.cumsum([0] + [t.shape[1].value for t in unique_tensors[:-1]])

        # Initialize flat column indices
        flat_col_indices = []
        flat_tensor_offsets = []
        for value_inp, value_tensor in zip(self._values, value_tensors):
            # Get index of current tensor
            tensor_index = unique_tensors.index(value_tensor)

            # Get indices. If not there, will be [0, 1, ... , len-1]
            indices = value_inp.indices if value_inp.indices else \
                np.arange(value_inp.node.get_out_size()).tolist()
            flat_col_indices.extend(indices)
            flat_tensor_offsets.extend([tensor_offsets[tensor_index]] * len(indices))

        # Flatten the tensor offsets and column indices
        flat_tensor_offsets = np.asarray(flat_tensor_offsets)
        flat_col_indices = np.asarray(flat_col_indices)
        unique_tensors_offsets_dict = OrderedDict(zip(unique_tensors, tensor_offsets))
        return flat_col_indices, flat_tensor_offsets, unique_tensors_offsets_dict

    @utils.docinherit(BaseSum)
    @utils.lru_cache
    def _prepare_component_wise_processing(
            self, w_tensor, ivs_tensor, *input_tensors, zero_prob_val=0.0):
        indices, values = self._combine_values_and_indices(input_tensors)
        # Create a 3D tensor with dimensions [batch, sum node, sum input]
        # The last axis will have zeros when the sum size is less than the max sum size
        if all(np.array_equal(indices[0], ind) for ind in indices):
            # In case all sum nodes model the same sum, we can just use broadcasting
            reducible_values = tf.reshape(
                utils.gather_cols(values, indices[0]), (-1, 1, self._max_sum_size))
        elif len(set(self._sum_sizes)) == 1:
            # In case all sum sizes are the same, use gather and reshape accordingly
            indices_flat = list(itertools.chain(*indices))
            reducible_values = tf.reshape(utils.gather_cols(values, indices_flat),
                                          (-1, self._num_sums, self._max_sum_size))
        else:
            reducible_values = utils.gather_cols_3d(
                values, indices, pad_elem=zero_prob_val, name="GatherToReducible")
        w_tensor = tf.expand_dims(w_tensor, axis=self._batch_axis)
        if ivs_tensor is not None:
            ivs_tensor = tf.reshape(ivs_tensor, shape=(-1, self._num_sums, self._max_sum_size))
        return w_tensor, ivs_tensor, reducible_values

    @utils.docinherit(BaseSum)
    @utils.lru_cache
    def _compute_mpe_path_common(
            self, reducible_tensor, counts, w_tensor, ivs_tensor, *input_tensors,
<<<<<<< HEAD
            log=True, sample=False, sample_prob=None, dropout_prob=None, sample_rank_based=False):
        if sample:
            if log:
                max_indices = self._reduce_sample_log(
                    reducible_tensor, sample_prob=sample_prob, rank_based=sample_rank_based)
            else:
                max_indices = self._reduce_sample(
                    reducible_tensor, sample_prob=sample_prob, rank_based=sample_rank_based)
=======
            log=True, sample=False, sample_prob=None, dropout_prob=None):
        if sample:
            if log:
                max_indices = self._reduce_sample_log(reducible_tensor, sample_prob=sample_prob)
            else:
                max_indices = self._reduce_sample(reducible_tensor, sample_prob=sample_prob)
>>>>>>> 777852e7
        else:
            max_indices = self._reduce_argmax(reducible_tensor)
        max_counts = utils.scatter_values(
            params=counts, indices=max_indices, num_out_cols=self._max_sum_size)
        max_counts_split = self._accumulate_and_split_to_children(max_counts, *input_tensors)
        return self._scatter_to_input_tensors(
            (max_counts, w_tensor),  # Weights
            (max_counts, ivs_tensor)
        ) + tuple(max_counts_split)

    @utils.docinherit(BaseSum)
    @utils.lru_cache
    def _compute_log_gradient(self, gradients, w_tensor, ivs_tensor, *value_tensors,
                              with_ivs=True, sum_weight_grads=False, dropout_keep_prob=None,
                              dropconnect_keep_prob=None):
        reducible = self._compute_reducible(
            w_tensor, ivs_tensor, *value_tensors, log=True, use_ivs=with_ivs,
            dropconnect_keep_prob=dropconnect_keep_prob)
        log_sum = tf.expand_dims(
            self._reduce_marginal_inference_log(reducible), axis=self._reduce_axis)

        dropout_keep_prob = utils.maybe_first(dropout_keep_prob, self._dropout_keep_prob)
        if dropout_keep_prob is not None and not \
                (isinstance(dropout_keep_prob, (float, int)) and float(dropout_keep_prob) == 1.0):
            mask = self._get_or_create_dropout_mask(
                batch_size=tf.shape(gradients)[self._batch_axis], keep_prob=dropout_keep_prob,
                log=True)
            gradients = self.cwise_mul(gradients, tf.exp(mask))

        # A number - (-inf) is undefined. In fact, the gradient in those cases should be zero
        log_sum = tf.where(tf.is_inf(log_sum), tf.zeros_like(log_sum), log_sum)

        weight_gradients = tf.expand_dims(gradients, axis=self._reduce_axis) * tf.exp(
            reducible - log_sum)
        inp_grad_split = self._accumulate_and_split_to_children(weight_gradients, *value_tensors)
        ivs_grads = weight_gradients
        if sum_weight_grads:
            weight_gradients = tf.reduce_sum(weight_gradients, axis=self._batch_axis)
        return self._scatter_to_input_tensors(
            (weight_gradients, w_tensor),
            (ivs_grads, ivs_tensor)
        ) + tuple(inp_grad_split)

    @utils.docinherit(BaseSum)
    @utils.lru_cache
    def _get_differentiable_inputs(self, w_tensor, ivs_tensor, *value_tensors):
        unique_tensors = list(OrderedDict.fromkeys(value_tensors))
        return [w_tensor] + ([ivs_tensor] if self._ivs else []) + unique_tensors

    @utils.docinherit(BaseSum)
    @utils.lru_cache
    def _accumulate_and_split_to_children(self, x, *input_tensors):
        flat_col_indices, flat_tensor_offsets, unique_tensors_offsets_dict = \
            self._flat_indices_and_uniq_tensors(input_tensors)
        # In this case we gather, sum by reducing and finally create scatterable tensors with
        # corresponding indices
        x = tf.reshape(x, (-1, self._num_sums * self._max_sum_size))

        segmented = conf.sumslayer_count_sum_strategy == 'segmented'
        tensor_to_scatter_indices, unique_input_counts = self._accumulate_uniq_values_and_split(
            flat_col_indices, flat_tensor_offsets, x, unique_tensors_offsets_dict,
            gather_segments_only=segmented)
        # Assign the splits to the right index in the output tuple
        max_counts_split_with_None = []
        max_counts_split = deque(unique_input_counts)
        unique_tensors = deque(unique_tensors_offsets_dict.keys())
        next_tensor = unique_tensors.popleft()
        for tensor in input_tensors:
            if tensor == next_tensor:
                cnts = max_counts_split.popleft()
                # Scatter the counts
                scattered = utils.scatter_cols(
                    cnts, tensor_to_scatter_indices[tensor], tensor.shape[1].value)
                max_counts_split_with_None.append(scattered)
                if unique_tensors:
                    next_tensor = unique_tensors.popleft()
                else:
                    next_tensor = None
            else:
                max_counts_split_with_None.append(None)
        return max_counts_split_with_None

    def _accumulate_uniq_values_and_split(
            self, flat_col_indices, flat_tensor_offsets, x, unique_tensors_offsets_dict,
            gather_segments_only=False):
        """Helper method that is used for summing counts within the layer before passing it on
        by means of gathering from the (padded) weighted values and reducing afterwards.

        Args:
            flat_col_indices (numpy.ndarray): An array containing the flattened column indices to
                gather from the concatenation of unqiue value tensors.
            flat_tensor_offsets (numpy.ndarray): An array containing the flattened tensor offsets
                in the concatenation of the unique value tensors.
            x (Tensor): A ``Tensor`` to gather, accumulate per unique value tensor and finally
                split for scattering.
            unique_tensors_offsets_dict (OrderedDict): A mapping of ``Tensor`` -> offset
                corresponding to the unique value tensors and their offsets in the concatenation.
            gather_segments_only (bool): If ``True``, will transpose and gather on the zeroth
                axis, without 'zero-probability' padding so that the result can be accumulated
                using tf.segment_sum.

        Returns:
            A list of indices to be used for scattering the values of the list in the second
            return value, which is a list of accumulated values corresponding to the unique
            value Inputs of this node.
        """
        # Make a flat list containing the sum index for each of the 'concatenated' inputs
        sum_indices = []
        for i, size in enumerate(self._sum_sizes):
            sum_indices.extend([i for _ in range(size)])

        # For each unique tensor and index pair, we should have a list of indices to gather from
        # the reducible values tensor
        max_size = max(self._sum_sizes)
        unique_tensor_gather_indices = OrderedDict()
        unique_tensors_offsets_inverse = {v: k for k, v in unique_tensors_offsets_dict.items()}

        old_sum_index = 0
        start_of_current_sum = 0
        for i, (col, tensor_offset, sum_index) in enumerate(zip(
                flat_col_indices, flat_tensor_offsets, sum_indices)):
            # Give the offset of the current flat (axis 1) index, we get the input tensor that
            # feeds its value to it.
            tensor = unique_tensors_offsets_inverse[tensor_offset]
            if tensor not in unique_tensor_gather_indices:
                unique_tensor_gather_indices[tensor] = defaultdict(list)
            # For this tensor-column combination, we register the corresponding index to gather
            # from the padded 2D reducible tensor
            if sum_index != old_sum_index:
                old_sum_index = sum_index
                start_of_current_sum = i

            # Index of the column within the sum
            index_within_sum = i - start_of_current_sum

            # Given the index of the sum and the index of the column within, we can find the index
            # to gather for this particular column of the input tensor
            unique_tensor_gather_indices[tensor][col].append(
                index_within_sum + sum_index * max_size)

        # For each tensor that we have, we compute the scatter indices. Here we construct the
        # nested gather indices needed for gather_cols_3d.
        nested_gather_indices = []
        unique_tensor_lengths = []
        tensor_scatter_indices = OrderedDict()
        for tensor, col_to_gather_col in unique_tensor_gather_indices.items():
            gather_indices_sub = []
            tensor_scatter_indices[tensor] = []
            # Go over all possible indices
            for i in range(tensor.shape[1].value):
                # If this index is registered as one to gather for...
                if i in col_to_gather_col:
                    # ... then we append the gathering columns to the currently considered
                    # tensor column
                    gather_indices_sub.append(col_to_gather_col[i])
                    tensor_scatter_indices[tensor].append(i)
            # Length of the list of columns for each unique input value tensor
            unique_tensor_lengths.append(len(gather_indices_sub))
            # Will contain a list of lists. Inner lists correspond to columns to gather, while
            # outer list corresponds to the individual 'indexed' input nodes
            nested_gather_indices.extend(gather_indices_sub)

        # Gather columns from the counts tensor, per unique (input, index) pair
        if gather_segments_only:
            segment_ids = []
            for i, ind in enumerate(nested_gather_indices):
                segment_ids.extend([i for _ in range(len(ind))])
            num_sums_to_scatter = len(nested_gather_indices)
            nested_gather_indices = list(itertools.chain(*nested_gather_indices))
            transposed = tf.transpose(x)
            gathered = tf.gather(transposed, indices=nested_gather_indices)
            acccumulated = tf.reshape(
                tf.segment_sum(gathered, segment_ids=segment_ids), (num_sums_to_scatter, -1))
            acccumulated = tf.transpose(acccumulated)
        else:
            reducible_values = utils.gather_cols_3d(x, nested_gather_indices)
            # Sum gathered counts together per unique (input, index) pair
            acccumulated = tf.reduce_sum(reducible_values, axis=-1)

        # Split the summed-counts tensor per unique input, based on input-sizes
        accumulated_unique_tensor_values = tf.split(
            acccumulated, unique_tensor_lengths, axis=-1) \
            if len(unique_tensor_lengths) > 1 else [acccumulated]
        return tensor_scatter_indices, accumulated_unique_tensor_values<|MERGE_RESOLUTION|>--- conflicted
+++ resolved
@@ -49,13 +49,8 @@
     """
 
     def __init__(self, *values, num_or_size_sums=None, weights=None, ivs=None,
-<<<<<<< HEAD
-                 inference_type=InferenceType.MARGINAL, sample_prob=None, dropconnect_keep_prob=None,
-                 name="SumsLayer"):
-=======
                  inference_type=InferenceType.MARGINAL, sample_prob=None,
                  dropconnect_keep_prob=None, dropout_keep_prob=None, name="SumsLayer"):
->>>>>>> 777852e7
 
         if isinstance(num_or_size_sums, int) or num_or_size_sums is None:
             # In case it is an int, pass it to num_sums. In case it is None, pass None to num_sums.
@@ -63,24 +58,16 @@
             super().__init__(
                 *values, num_sums=num_or_size_sums, weights=weights, ivs=ivs,
                 inference_type=inference_type, sample_prob=sample_prob,
-<<<<<<< HEAD
-                dropconnect_keep_prob=dropconnect_keep_prob, name=name, masked=True)
-=======
                 dropconnect_keep_prob=dropconnect_keep_prob, dropout_keep_prob=dropout_keep_prob,
                 name=name, masked=True)
->>>>>>> 777852e7
         else:
             # In this case we have a list of sum sizes, so it is straightforward to determine the
             # number of sums.
             super().__init__(
                 *values, num_sums=len(num_or_size_sums), sum_sizes=num_or_size_sums,
                 weights=weights, ivs=ivs, inference_type=inference_type, sample_prob=sample_prob,
-<<<<<<< HEAD
-                dropconnect_keep_prob=dropconnect_keep_prob, name=name, masked=True)
-=======
                 dropconnect_keep_prob=dropconnect_keep_prob, dropout_keep_prob=dropout_keep_prob,
                 name=name, masked=True)
->>>>>>> 777852e7
 
     @utils.docinherit(BaseSum)
     def _reset_sum_sizes(self, num_sums=None, sum_sizes=None):
@@ -335,23 +322,12 @@
     @utils.lru_cache
     def _compute_mpe_path_common(
             self, reducible_tensor, counts, w_tensor, ivs_tensor, *input_tensors,
-<<<<<<< HEAD
-            log=True, sample=False, sample_prob=None, dropout_prob=None, sample_rank_based=False):
-        if sample:
-            if log:
-                max_indices = self._reduce_sample_log(
-                    reducible_tensor, sample_prob=sample_prob, rank_based=sample_rank_based)
-            else:
-                max_indices = self._reduce_sample(
-                    reducible_tensor, sample_prob=sample_prob, rank_based=sample_rank_based)
-=======
             log=True, sample=False, sample_prob=None, dropout_prob=None):
         if sample:
             if log:
                 max_indices = self._reduce_sample_log(reducible_tensor, sample_prob=sample_prob)
             else:
                 max_indices = self._reduce_sample(reducible_tensor, sample_prob=sample_prob)
->>>>>>> 777852e7
         else:
             max_indices = self._reduce_argmax(reducible_tensor)
         max_counts = utils.scatter_values(
