# ------------------------------------------------------------------------
# Copyright (C) 2016 Andrzej Pronobis - All Rights Reserved
#
# This file is part of LibSPN. Unauthorized use or copying of this file,
# via any medium is strictly prohibited. Proprietary and confidential.
# ------------------------------------------------------------------------
import tensorflow as tf
from libspn.graph.scope import Scope
from libspn.inference.type import InferenceType
from libspn.graph.weights import Weights
from libspn.graph.basesum import BaseSum
from libspn import utils
from libspn.exceptions import StructureError
from libspn import conf
import numpy as np
from collections import OrderedDict, deque, defaultdict
import itertools


@utils.register_serializable
class SumsLayer(BaseSum):
    """A node representing multiple sums in an SPN, where each sum possibly has its own
    and separate input and the sums that are modeled can have differently sized inputs.

    Args:
        *values (input_like): Inputs providing input values to this node.
            See :meth:`~libspn.Input.as_input` for possible values.
        num_or_size_sums (int or list of ints): Number of Sum ops modelled by
            this node or the size of each sum in case of a list. Default is None.
            If None, it will compute one sum per input. If int, it will attempt
            to construct num_or_size_sums sums, each of size
            total_input_size // num_or_size_sums. If a list of ints, it will
            construct a sum for each size given in the list.
        weights (input_like): Input providing weights node to this sum node.
            See :meth:`~libspn.Input.as_input` for possible values. If set
            to ``None``, the input is disconnected.
        ivs (input_like): Input providing IVs of an explicit latent variable
            associated with this sum node. See :meth:`~libspn.Input.as_input`
            for possible values. If set to ``None``, the input is disconnected.
        name (str): Name of the node.

    Attributes:
        inference_type(InferenceType): Flag indicating the preferred inference
                                       type for this node that will be used
                                       during value calculation and learning.
                                       Can be changed at any time and will be
                                       used during the next inference/learning
                                       op generation.
    """

    def __init__(self, *values, num_or_size_sums=None, weights=None, ivs=None,
                 inference_type=InferenceType.MARGINAL, sample_prob=None, dropconnect_keep_prob=None,
                 name="SumsLayer"):

        if isinstance(num_or_size_sums, int) or num_or_size_sums is None:
            # In case it is an int, pass it to num_sums. In case it is None, pass None to num_sums.
            # The latter will trigger the default behavior where each sum corresponds to an Input.
            super().__init__(
                *values, num_sums=num_or_size_sums, weights=weights, ivs=ivs,
                inference_type=inference_type, sample_prob=sample_prob,
                dropconnect_keep_prob=dropconnect_keep_prob, name=name, masked=True)
        else:
            # In this case we have a list of sum sizes, so it is straightforward to determine the
            # number of sums.
            super().__init__(
                *values, num_sums=len(num_or_size_sums), sum_sizes=num_or_size_sums,
                weights=weights, ivs=ivs, inference_type=inference_type, sample_prob=sample_prob,
                dropconnect_keep_prob=dropconnect_keep_prob, name=name, masked=True)

    @utils.docinherit(BaseSum)
    def _reset_sum_sizes(self, num_sums=None, sum_sizes=None):
        _sum_index_lengths = sum(
            len(v.indices) if v and v.indices else v.node.get_out_size() if v else 0
            for v in self._values)
        if num_sums or sum_sizes:
            if sum_sizes and all(isinstance(elem, int) for elem in sum_sizes):
                # A list of sum sizes is given
                if sum_sizes and sum(sum_sizes) != _sum_index_lengths:
                    raise StructureError(
                        "The specified total number of sums is incompatible with the value input "
                        "indices. \nTotal number of sums: {}, total indices in value inputs: "
                        "{}".format(sum(sum_sizes), _sum_index_lengths))
            elif not sum_sizes:
                # Check if we can evenly divide the value inputs over the sums being modeled
                if not _sum_index_lengths % num_sums == 0:
                    raise StructureError("Cannot divide total number of value inputs ({}) over the "
                                         "requested  number of sums ({})."
                                         .format(_sum_index_lengths, num_sums))
                if num_sums == 0:
                    raise ZeroDivisionError("Attempted to divide by zero. Please specify a "
                                            "non-zero number of sums.")
                sum_sizes = [_sum_index_lengths // num_sums] * num_sums
        else:
            # Sum input sizes is set to size of each value input
            sum_sizes = [len(v.indices) if v.indices else v.node.get_out_size()
                         for v in self._values]
        self._num_sums = len(sum_sizes)
        self._sum_sizes = sum_sizes
        self._max_sum_size = max(sum_sizes) if sum_sizes else 0

    def set_sum_sizes(self, sizes):
        """Sets the sum sizes. The sum of the sizes given should match the total number of inputs.

        Args:
            sizes (list): A ``list`` of ``int``s corresponding to the sizes of the sums.
        """
        self._reset_sum_sizes(sum_sizes=sizes)

    @utils.docinherit(BaseSum)
    def _compute_scope(self, weight_scopes, ivs_scopes, *value_scopes):
        flat_value_scopes, ivs_scopes, *value_scopes = self._get_flat_value_scopes(
            weight_scopes, ivs_scopes, *value_scopes)
        split_indices = np.cumsum(self._sum_sizes)[:-1]
        # Divide gathered value scopes into sublists, one per modelled Sum node
        value_scopes_sublists = [arr.tolist() for arr in
                                 np.split(flat_value_scopes, split_indices)]
        if self._ivs:
            # Divide gathered ivs scopes into sublists, one per modelled Sum node
            ivs_scopes_sublists = [arr.tolist() for arr in
                                   np.split(ivs_scopes, split_indices)]
            # Add respective ivs scope to value scope list of each Sum node
            for val, ivs in zip(value_scopes_sublists, ivs_scopes_sublists):
                val.extend(ivs)
        return [Scope.merge_scopes(val_scope) for val_scope in
                value_scopes_sublists]

    @utils.docinherit(BaseSum)
    def _compute_valid(self, weight_scopes, ivs_scopes, *value_scopes):
        flat_value_scopes, ivs_scopes_, *value_scopes_ = self._get_flat_value_scopes(
            weight_scopes, ivs_scopes, *value_scopes)
        # If already invalid, return None
        if (any(s is None for s in value_scopes_)
                or (self._ivs and ivs_scopes_ is None)):
            return None

        # Split the flat value scopes based on value input sizes
        split_indices = np.cumsum(self._sum_sizes)[:-1]

        # IVs
        if self._ivs:
            # Verify number of IVs
            if len(ivs_scopes_) != len(flat_value_scopes):
                raise StructureError("Number of IVs (%s) and values (%s) does "
                                     "not match for %s"
                                     % (len(ivs_scopes_), len(flat_value_scopes),
                                        self))

            # Go over IVs involved for each sum. Scope size should be exactly one
            for iv_scopes_for_sum in np.split(ivs_scopes_, split_indices):
                if len(Scope.merge_scopes(iv_scopes_for_sum)) != 1:
                    return None

        # Go over value input scopes for each sum being modeled. Within a single sum, the scope of
        # all the inputs should be the same
        for scope_slice in np.split(flat_value_scopes, split_indices):
            first_scope = scope_slice[0]
            if any(s != first_scope for s in scope_slice[1:]):
                self.info("%s is not complete with input value scopes %s", self, flat_value_scopes)
                return None

        return self._compute_scope(weight_scopes, ivs_scopes, *value_scopes)

    def _build_mask(self):
        """Constructs mask that could be used to cancel out 'columns' that are padded as a result of
        varying reduction sizes. Returns a Boolean mask.

        Returns:
            A ``numpy.ndarray`` with ``np.bool``s indicating the mask to applied to the weights.
        """
        sizes = np.asarray(self._sum_sizes).reshape((self._num_sums, 1))
        indices = np.arange(self._max_sum_size).reshape((1, self._max_sum_size))
        return np.less(indices, sizes)  # Use broadcasting

    def generate_weights(self, init_value=1, trainable=True, input_sizes=None,
                         log=False, name=None):
        """Generate a weights node matching this sum node and connect it to
        this sum.

        The function calculates the number of weights based on the number
        of input values of this sum. Therefore, weights should be generated
        once all inputs are added to this node.

        Args:
            init_value: Initial value of the weights. For possible values, see
                :meth:`~libspn.utils.broadcast_value`.
            trainable (bool): See :class:`~libspn.Weights`.
            input_sizes (list of int): Pre-computed sizes of each input of
                this node.  If given, this function will not traverse the graph
                to discover the sizes.
            log (bool): If "True", the weights are represented in log space.
            name (str): Name of the weighs node. If ``None`` use the name of the
                        sum + ``_Weights``.

        Return:
            Weights: Generated weights node.
        """
        if not self._values:
            raise StructureError("%s is missing input values" % self)
        if name is None:
            name = self._name + "_Weights"

        # Set sum node sizes to inferred _sum_input_sizes
        sum_input_sizes = self._sum_sizes
        max_size = self._max_sum_size
        sum_size = sum(sum_input_sizes)

        # Mask is used to select the indices to assign the value to, since the weights tensor can
        # be larger than the total number of weights being modeled due to padding
        mask = self._build_mask().reshape((-1,))

        init_padded_flat = np.zeros(self._num_sums * max_size)
        if isinstance(init_value, int) and init_value == 1:
            # If an int, just broadcast its value to the sum dimensions
            init_padded_flat[mask] = init_value
            init_value = init_padded_flat.reshape((self._num_sums, max_size))
        elif hasattr(init_value, '__iter__'):
            # If the init value is iterable, check if number of elements matches number of
            init_flat = np.asarray(init_value).reshape((-1,))
            if init_flat.size == sum_size:
                init_padded_flat[mask] = init_flat
            else:
                raise ValueError("Incorrect initializer size {}, use an int or an iterable of size"
                                 " {}.".format(init_flat.size, sum_size))
            init_value = init_padded_flat.reshape((self._num_sums, max_size))
        elif not isinstance(init_value, utils.ValueType.RANDOM_UNIFORM):
            raise ValueError("Initialization value {} of type {} not usable, use an int or an "
                             "iterable of size {} or an instance of "
                             "libspn.ValueType.RANDOM_UNIFORM."
                             .format(init_value, type(init_value), sum_size))
        # Generate weights
        weights = Weights(init_value=init_value, num_weights=max_size,
                          num_sums=len(sum_input_sizes), log=log,
                          trainable=trainable, mask=mask.tolist(), name=name)
        self.set_weights(weights)
        return weights

    def _combine_values_and_indices(self, value_tensors):
        """Concatenates input tensors and returns the nested indices that are required for gathering
        all sum inputs to a reducible set of columns.

        Args:
            value_tensors (list): A list of ``Tensor``s of value inputs connected to this node
                with potential duplicates.

        Returns:
            A nested ``list`` of indices to gather from the concatenation of the unique
            ``Tensors``s in ``value_tensors``. The concatenation is the second return value.
        """
        # Get flattened column indices and tensor offsets. The tensor offsets are indicating at
        # which index on axis 1 the tensors will end up in the concatenation of the unique tensors
        flat_col_indices, flat_tensor_offsets, unique_tensors_offsets_dict = \
            self._flat_indices_and_uniq_tensors(value_tensors)
        split_indices = np.cumsum(self._sum_sizes)[:-1]
        nested_multi_sum_indices = np.split(flat_col_indices + flat_tensor_offsets, split_indices)
        # Concatenate the unique tensors
        unique_tensors = list(unique_tensors_offsets_dict.keys())
        return nested_multi_sum_indices, utils.concat_maybe(unique_tensors, axis=self._op_axis)

    def _flat_indices_and_uniq_tensors(self, value_tensors):
        """Determines the flattened column indices to gather from the concatenated unique value
        tensors as well as the flattened value tensor offsets corresponding to the concatenation
        of the unique value tensors.

        Args:
            value_tensors (list): A ``list`` of ``Tensor``s corresponding to the output values of
                other nodes connected to this node which potentially have duplicates.

        Returns:
            An array of flat columns from the concatenated unique values, an array of flat
            tensor offsets for the concatenated unique values and a list of unique values.
        """
        unique_tensors = list(OrderedDict.fromkeys(value_tensors))
        tensor_offsets = np.cumsum([0] + [t.shape[1].value for t in unique_tensors[:-1]])

        # Initialize flat column indices
        flat_col_indices = []
        flat_tensor_offsets = []
        for value_inp, value_tensor in zip(self._values, value_tensors):
            # Get index of current tensor
            tensor_index = unique_tensors.index(value_tensor)

            # Get indices. If not there, will be [0, 1, ... , len-1]
            indices = value_inp.indices if value_inp.indices else \
                np.arange(value_inp.node.get_out_size()).tolist()
            flat_col_indices.extend(indices)
            flat_tensor_offsets.extend([tensor_offsets[tensor_index]] * len(indices))

        # Flatten the tensor offsets and column indices
        flat_tensor_offsets = np.asarray(flat_tensor_offsets)
        flat_col_indices = np.asarray(flat_col_indices)
        unique_tensors_offsets_dict = OrderedDict(zip(unique_tensors, tensor_offsets))
        return flat_col_indices, flat_tensor_offsets, unique_tensors_offsets_dict

    @utils.docinherit(BaseSum)
    @utils.lru_cache
    def _prepare_component_wise_processing(
            self, w_tensor, ivs_tensor, *input_tensors, zero_prob_val=0.0):
        indices, values = self._combine_values_and_indices(input_tensors)
        # Create a 3D tensor with dimensions [batch, sum node, sum input]
        # The last axis will have zeros when the sum size is less than the max sum size
        if all(np.array_equal(indices[0], ind) for ind in indices):
            # In case all sum nodes model the same sum, we can just use broadcasting
            reducible_values = tf.reshape(
                utils.gather_cols(values, indices[0]), (-1, 1, self._max_sum_size))
        elif len(set(self._sum_sizes)) == 1:
            # In case all sum sizes are the same, use gather and reshape accordingly
            indices_flat = list(itertools.chain(*indices))
            reducible_values = tf.reshape(utils.gather_cols(values, indices_flat),
                                          (-1, self._num_sums, self._max_sum_size))
        else:
            reducible_values = utils.gather_cols_3d(
                values, indices, pad_elem=zero_prob_val, name="GatherToReducible")
        w_tensor = tf.expand_dims(w_tensor, axis=self._batch_axis)
        if ivs_tensor is not None:
            ivs_tensor = tf.reshape(ivs_tensor, shape=(-1, self._num_sums, self._max_sum_size))
        return w_tensor, ivs_tensor, reducible_values

    @utils.docinherit(BaseSum)
    @utils.lru_cache
    def _compute_mpe_path_common(
            self, reducible_tensor, counts, w_tensor, ivs_tensor, *input_tensors,
            log=True, sample=False, sample_prob=None, dropout_prob=None, sample_rank_based=False):
        if sample:
            if log:
                max_indices = self._reduce_sample_log(
                    reducible_tensor, sample_prob=sample_prob, rank_based=sample_rank_based)
            else:
                max_indices = self._reduce_sample(
                    reducible_tensor, sample_prob=sample_prob, rank_based=sample_rank_based)
        else:
            max_indices = self._reduce_argmax(reducible_tensor)
        max_counts = utils.scatter_values(
            params=counts, indices=max_indices, num_out_cols=self._max_sum_size)
        max_counts_split = self._accumulate_and_split_to_children(max_counts, *input_tensors)
        return self._scatter_to_input_tensors(
            (max_counts, w_tensor),  # Weights
            (max_counts, ivs_tensor)
        ) + tuple(max_counts_split)

    @utils.docinherit(BaseSum)
    @utils.lru_cache
    def _compute_log_gradient(self, gradients, w_tensor, ivs_tensor, *value_tensors,
                              with_ivs=True, sum_weight_grads=False, dropout_keep_prob=None,
                              dropconnect_keep_prob=None):
        reducible = self._compute_reducible(
<<<<<<< HEAD
            w_tensor, ivs_tensor, *value_tensors, log=True, use_ivs=with_ivs)
        log_sum = tf.reduce_logsumexp(reducible, axis=self._reduce_axis, keepdims=True)
        log_sum = tf.where(tf.is_inf(log_sum), tf.zeros_like(log_sum), log_sum)
=======
            w_tensor, ivs_tensor, *value_tensors, log=True, use_ivs=with_ivs,
            dropconnect_keep_prob=dropconnect_keep_prob)
        log_sum = tf.expand_dims(
            self._reduce_marginal_inference_log(reducible), axis=self._reduce_axis)

        dropout_keep_prob = utils.maybe_first(dropout_keep_prob, self._dropout_keep_prob)
        if dropout_keep_prob is not None and not \
                (isinstance(dropout_keep_prob, (float, int)) and float(dropout_keep_prob) == 1.0):
            mask = self._get_or_create_dropout_mask(
                batch_size=tf.shape(gradients)[self._batch_axis], keep_prob=dropout_keep_prob,
                log=True)
            gradients = self.cwise_mul(gradients, tf.exp(mask))

        # A number - (-inf) is undefined. In fact, the gradient in those cases should be zero
        log_sum = tf.where(tf.is_inf(log_sum), tf.zeros_like(log_sum), log_sum)

>>>>>>> 6b797330
        weight_gradients = tf.expand_dims(gradients, axis=self._reduce_axis) * tf.exp(
            reducible - log_sum)
        inp_grad_split = self._accumulate_and_split_to_children(weight_gradients, *value_tensors)
        ivs_grads = weight_gradients
        if sum_weight_grads:
            weight_gradients = tf.reduce_sum(weight_gradients, axis=self._batch_axis)
        return self._scatter_to_input_tensors(
            (weight_gradients, w_tensor),
            (ivs_grads, ivs_tensor)
        ) + tuple(inp_grad_split)

    @utils.docinherit(BaseSum)
    @utils.lru_cache
    def _get_differentiable_inputs(self, w_tensor, ivs_tensor, *value_tensors):
        unique_tensors = list(OrderedDict.fromkeys(value_tensors))
        return [w_tensor] + ([ivs_tensor] if self._ivs else []) + unique_tensors

    @utils.docinherit(BaseSum)
    @utils.lru_cache
    def _accumulate_and_split_to_children(self, x, *input_tensors):
        flat_col_indices, flat_tensor_offsets, unique_tensors_offsets_dict = \
            self._flat_indices_and_uniq_tensors(input_tensors)
        # In this case we gather, sum by reducing and finally create scatterable tensors with
        # corresponding indices
        x = tf.reshape(x, (-1, self._num_sums * self._max_sum_size))

        segmented = conf.sumslayer_count_sum_strategy == 'segmented'
        tensor_to_scatter_indices, unique_input_counts = self._accumulate_uniq_values_and_split(
            flat_col_indices, flat_tensor_offsets, x, unique_tensors_offsets_dict,
            gather_segments_only=segmented)
        # Assign the splits to the right index in the output tuple
        max_counts_split_with_None = []
        max_counts_split = deque(unique_input_counts)
        unique_tensors = deque(unique_tensors_offsets_dict.keys())
        next_tensor = unique_tensors.popleft()
        for tensor in input_tensors:
            if tensor == next_tensor:
                cnts = max_counts_split.popleft()
                # Scatter the counts
                scattered = utils.scatter_cols(
                    cnts, tensor_to_scatter_indices[tensor], tensor.shape[1].value)
                max_counts_split_with_None.append(scattered)
                if unique_tensors:
                    next_tensor = unique_tensors.popleft()
                else:
                    next_tensor = None
            else:
                max_counts_split_with_None.append(None)
        return max_counts_split_with_None

    def _accumulate_uniq_values_and_split(
            self, flat_col_indices, flat_tensor_offsets, x, unique_tensors_offsets_dict,
            gather_segments_only=False):
        """Helper method that is used for summing counts within the layer before passing it on
        by means of gathering from the (padded) weighted values and reducing afterwards.

        Args:
            flat_col_indices (numpy.ndarray): An array containing the flattened column indices to
                gather from the concatenation of unqiue value tensors.
            flat_tensor_offsets (numpy.ndarray): An array containing the flattened tensor offsets
                in the concatenation of the unique value tensors.
            x (Tensor): A ``Tensor`` to gather, accumulate per unique value tensor and finally
                split for scattering.
            unique_tensors_offsets_dict (OrderedDict): A mapping of ``Tensor`` -> offset
                corresponding to the unique value tensors and their offsets in the concatenation.
            gather_segments_only (bool): If ``True``, will transpose and gather on the zeroth
                axis, without 'zero-probability' padding so that the result can be accumulated
                using tf.segment_sum.

        Returns:
            A list of indices to be used for scattering the values of the list in the second
            return value, which is a list of accumulated values corresponding to the unique
            value Inputs of this node.
        """
        # Make a flat list containing the sum index for each of the 'concatenated' inputs
        sum_indices = []
        for i, size in enumerate(self._sum_sizes):
            sum_indices.extend([i for _ in range(size)])

        # For each unique tensor and index pair, we should have a list of indices to gather from
        # the reducible values tensor
        max_size = max(self._sum_sizes)
        unique_tensor_gather_indices = OrderedDict()
        unique_tensors_offsets_inverse = {v: k for k, v in unique_tensors_offsets_dict.items()}

        old_sum_index = 0
        start_of_current_sum = 0
        for i, (col, tensor_offset, sum_index) in enumerate(zip(
                flat_col_indices, flat_tensor_offsets, sum_indices)):
            # Give the offset of the current flat (axis 1) index, we get the input tensor that
            # feeds its value to it.
            tensor = unique_tensors_offsets_inverse[tensor_offset]
            if tensor not in unique_tensor_gather_indices:
                unique_tensor_gather_indices[tensor] = defaultdict(list)
            # For this tensor-column combination, we register the corresponding index to gather
            # from the padded 2D reducible tensor
            if sum_index != old_sum_index:
                old_sum_index = sum_index
                start_of_current_sum = i

            # Index of the column within the sum
            index_within_sum = i - start_of_current_sum

            # Given the index of the sum and the index of the column within, we can find the index
            # to gather for this particular column of the input tensor
            unique_tensor_gather_indices[tensor][col].append(
                index_within_sum + sum_index * max_size)

        # For each tensor that we have, we compute the scatter indices. Here we construct the
        # nested gather indices needed for gather_cols_3d.
        nested_gather_indices = []
        unique_tensor_lengths = []
        tensor_scatter_indices = OrderedDict()
        for tensor, col_to_gather_col in unique_tensor_gather_indices.items():
            gather_indices_sub = []
            tensor_scatter_indices[tensor] = []
            # Go over all possible indices
            for i in range(tensor.shape[1].value):
                # If this index is registered as one to gather for...
                if i in col_to_gather_col:
                    # ... then we append the gathering columns to the currently considered
                    # tensor column
                    gather_indices_sub.append(col_to_gather_col[i])
                    tensor_scatter_indices[tensor].append(i)
            # Length of the list of columns for each unique input value tensor
            unique_tensor_lengths.append(len(gather_indices_sub))
            # Will contain a list of lists. Inner lists correspond to columns to gather, while
            # outer list corresponds to the individual 'indexed' input nodes
            nested_gather_indices.extend(gather_indices_sub)

        # Gather columns from the counts tensor, per unique (input, index) pair
        if gather_segments_only:
            segment_ids = []
            for i, ind in enumerate(nested_gather_indices):
                segment_ids.extend([i for _ in range(len(ind))])
            num_sums_to_scatter = len(nested_gather_indices)
            nested_gather_indices = list(itertools.chain(*nested_gather_indices))
            transposed = tf.transpose(x)
            gathered = tf.gather(transposed, indices=nested_gather_indices)
            acccumulated = tf.reshape(
                tf.segment_sum(gathered, segment_ids=segment_ids), (num_sums_to_scatter, -1))
            acccumulated = tf.transpose(acccumulated)
        else:
            reducible_values = utils.gather_cols_3d(x, nested_gather_indices)
            # Sum gathered counts together per unique (input, index) pair
            acccumulated = tf.reduce_sum(reducible_values, axis=-1)

        # Split the summed-counts tensor per unique input, based on input-sizes
        accumulated_unique_tensor_values = tf.split(
            acccumulated, unique_tensor_lengths, axis=-1) \
            if len(unique_tensor_lengths) > 1 else [acccumulated]
        return tensor_scatter_indices, accumulated_unique_tensor_values<|MERGE_RESOLUTION|>--- conflicted
+++ resolved
@@ -343,11 +343,6 @@
                               with_ivs=True, sum_weight_grads=False, dropout_keep_prob=None,
                               dropconnect_keep_prob=None):
         reducible = self._compute_reducible(
-<<<<<<< HEAD
-            w_tensor, ivs_tensor, *value_tensors, log=True, use_ivs=with_ivs)
-        log_sum = tf.reduce_logsumexp(reducible, axis=self._reduce_axis, keepdims=True)
-        log_sum = tf.where(tf.is_inf(log_sum), tf.zeros_like(log_sum), log_sum)
-=======
             w_tensor, ivs_tensor, *value_tensors, log=True, use_ivs=with_ivs,
             dropconnect_keep_prob=dropconnect_keep_prob)
         log_sum = tf.expand_dims(
@@ -364,7 +359,6 @@
         # A number - (-inf) is undefined. In fact, the gradient in those cases should be zero
         log_sum = tf.where(tf.is_inf(log_sum), tf.zeros_like(log_sum), log_sum)
 
->>>>>>> 6b797330
         weight_gradients = tf.expand_dims(gradients, axis=self._reduce_axis) * tf.exp(
             reducible - log_sum)
         inp_grad_split = self._accumulate_and_split_to_children(weight_gradients, *value_tensors)
