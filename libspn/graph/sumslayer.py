# ------------------------------------------------------------------------
# Copyright (C) 2016 Andrzej Pronobis - All Rights Reserved
#
# This file is part of LibSPN. Unauthorized use or copying of this file,
# via any medium is strictly prohibited. Proprietary and confidential.
# ------------------------------------------------------------------------
import tensorflow as tf
from libspn.graph.scope import Scope
from libspn.inference.type import InferenceType
from libspn.graph.weights import Weights
from libspn.graph.basesum import BaseSum
from libspn.learning.type import GradientType
from libspn import utils
from libspn.exceptions import StructureError
from libspn import conf
import numpy as np
from collections import OrderedDict, deque, defaultdict
import itertools


@utils.register_serializable
class SumsLayer(BaseSum):
    """A node representing multiple sums in an SPN, where each sum possibly has its own
    and separate input and the sums that are modeled can have differently sized inputs.

    Args:
        *values (input_like): Inputs providing input values to this node.
            See :meth:`~libspn.Input.as_input` for possible values.
        num_or_size_sums (int or list of ints): Number of Sum ops modelled by
            this node or the size of each sum in case of a list. Default is None.
            If None, it will compute one sum per input. If int, it will attempt
            to construct num_or_size_sums sums, each of size
            total_input_size // num_or_size_sums. If a list of ints, it will
            construct a sum for each size given in the list.
        weights (input_like): Input providing weights node to this sum node.
            See :meth:`~libspn.Input.as_input` for possible values. If set
            to ``None``, the input is disconnected.
        ivs (input_like): Input providing IVs of an explicit latent variable
            associated with this sum node. See :meth:`~libspn.Input.as_input`
            for possible values. If set to ``None``, the input is disconnected.
        name (str): Name of the node.

    Attributes:
        inference_type(InferenceType): Flag indicating the preferred inference
                                       type for this node that will be used
                                       during value calculation and learning.
                                       Can be changed at any time and will be
                                       used during the next inference/learning
                                       op generation.
    """

    def __init__(self, *values, num_or_size_sums=None, weights=None, ivs=None,
<<<<<<< HEAD
                 inference_type=InferenceType.MARGINAL, sample_prob=None, dropconnect_keep_prob=None,
                 name="SumsLayer"):

        if isinstance(num_or_size_sums, int) or num_or_size_sums is None:
            # In case it is an int, pass it to num_sums. In case it is None, pass None to num_sums.
            # The latter will trigger the default behavior where each sum corresponds to an Input.
            super().__init__(
                *values, num_sums=num_or_size_sums, weights=weights, ivs=ivs,
                inference_type=inference_type, sample_prob=sample_prob,
                dropconnect_keep_prob=dropconnect_keep_prob, name=name, masked=True)
        else:
            # In this case we have a list of sum sizes, so it is straightforward to determine the
            # number of sums.
            super().__init__(
                *values, num_sums=len(num_or_size_sums), sum_sizes=num_or_size_sums,
                weights=weights, ivs=ivs, inference_type=inference_type, sample_prob=sample_prob,
                dropconnect_keep_prob=dropconnect_keep_prob, name=name, masked=True)
=======
                 inference_type=InferenceType.MARGINAL, sample_prob=None,
                 dropconnect_keep_prob=None,
                 gradient_type=GradientType.SOFT, name="SumsLayer"):
        if isinstance(num_or_size_sums, int) or num_or_size_sums is None:
            num_sums = num_or_size_sums
            sum_sizes = None
        else:
            num_sums = len(num_or_size_sums)
            sum_sizes = num_or_size_sums
        super().__init__(
            *values, num_sums=num_sums, sum_sizes=sum_sizes,
            weights=weights, ivs=ivs, inference_type=inference_type, sample_prob=sample_prob,
            dropconnect_keep_prob=dropconnect_keep_prob,
            name=name, masked=True, gradient_type=gradient_type)
>>>>>>> bb4cc317

    @utils.docinherit(BaseSum)
    def _reset_sum_sizes(self, num_sums=None, sum_sizes=None):
        _sum_index_lengths = sum(
            len(v.indices) if v and v.indices else v.node.get_out_size() if v else 0
            for v in self._values)
        if num_sums or sum_sizes:
            if sum_sizes and all(isinstance(elem, int) for elem in sum_sizes):
                # A list of sum sizes is given
                if sum_sizes and sum(sum_sizes) != _sum_index_lengths:
                    raise StructureError(
                        "The specified total number of sums is incompatible with the value input "
                        "indices. \nTotal number of sums: {}, total indices in value inputs: "
                        "{}".format(sum(sum_sizes), _sum_index_lengths))
            elif not sum_sizes:
                # Check if we can evenly divide the value inputs over the sums being modeled
                if not _sum_index_lengths % num_sums == 0:
                    raise StructureError("Cannot divide total number of value inputs ({}) over the "
                                         "requested  number of sums ({})."
                                         .format(_sum_index_lengths, num_sums))
                if num_sums == 0:
                    raise ZeroDivisionError("Attempted to divide by zero. Please specify a "
                                            "non-zero number of sums.")
                sum_sizes = [_sum_index_lengths // num_sums] * num_sums
        else:
            # Sum input sizes is set to size of each value input
            sum_sizes = [len(v.indices) if v.indices else v.node.get_out_size()
                         for v in self._values]
        self._num_sums = len(sum_sizes)
        self._sum_sizes = sum_sizes
        self._max_sum_size = max(sum_sizes) if sum_sizes else 0

    def set_sum_sizes(self, sizes):
        """Sets the sum sizes. The sum of the sizes given should match the total number of inputs.

        Args:
            sizes (list): A ``list`` of ``int``s corresponding to the sizes of the sums.
        """
        self._reset_sum_sizes(sum_sizes=sizes)

    @utils.docinherit(BaseSum)
    def _compute_scope(self, weight_scopes, ivs_scopes, *value_scopes):
        flat_value_scopes, ivs_scopes, *value_scopes = self._get_flat_value_scopes(
            weight_scopes, ivs_scopes, *value_scopes)
        split_indices = np.cumsum(self._sum_sizes)[:-1]
        # Divide gathered value scopes into sublists, one per modelled Sum node
        value_scopes_sublists = [arr.tolist() for arr in
                                 np.split(flat_value_scopes, split_indices)]
        if self._ivs:
            # Divide gathered ivs scopes into sublists, one per modelled Sum node
            ivs_scopes_sublists = [arr.tolist() for arr in
                                   np.split(ivs_scopes, split_indices)]
            # Add respective ivs scope to value scope list of each Sum node
            for val, ivs in zip(value_scopes_sublists, ivs_scopes_sublists):
                val.extend(ivs)
        return [Scope.merge_scopes(val_scope) for val_scope in
                value_scopes_sublists]

    @utils.docinherit(BaseSum)
    def _compute_valid(self, weight_scopes, ivs_scopes, *value_scopes):
        # If already invalid, return None
        if (any(s is None for s in value_scopes)
                or (self._ivs and ivs_scopes is None)):
            return None

        flat_value_scopes, ivs_scopes_, *value_scopes_ = self._get_flat_value_scopes(
            weight_scopes, ivs_scopes, *value_scopes)
        # Split the flat value scopes based on value input sizes
        split_indices = np.cumsum(self._sum_sizes)[:-1]

        # IVs
        if self._ivs:
            # Verify number of IVs
            if len(ivs_scopes_) != len(flat_value_scopes):
                raise StructureError("Number of IVs (%s) and values (%s) does "
                                     "not match for %s"
                                     % (len(ivs_scopes_), len(flat_value_scopes),
                                        self))

            # Go over IVs involved for each sum. Scope size should be exactly one
            for iv_scopes_for_sum in np.split(ivs_scopes_, split_indices):
                if len(Scope.merge_scopes(iv_scopes_for_sum)) != 1:
                    return None

        # Go over value input scopes for each sum being modeled. Within a single sum, the scope of
        # all the inputs should be the same
        for scope_slice in np.split(flat_value_scopes, split_indices):
            first_scope = scope_slice[0]
            if any(s != first_scope for s in scope_slice[1:]):
                self.info("%s is not complete with input value scopes %s ...",
                          self, flat_value_scopes[:10])
                return None

        return self._compute_scope(weight_scopes, ivs_scopes, *value_scopes)

    def _build_mask(self):
        """Constructs mask that could be used to cancel out 'columns' that are padded as a result of
        varying reduction sizes. Returns a Boolean mask.

        Returns:
            A ``numpy.ndarray`` with ``np.bool``s indicating the mask to applied to the weights.
        """
        sizes = np.asarray(self._sum_sizes).reshape((self._num_sums, 1))
        indices = np.arange(self._max_sum_size).reshape((1, self._max_sum_size))
        return np.less(indices, sizes)  # Use broadcasting

    def generate_weights(self, init_value=1, trainable=True, input_sizes=None,
                         log=False, name=None):
        """Generate a weights node matching this sum node and connect it to
        this sum.

        The function calculates the number of weights based on the number
        of input values of this sum. Therefore, weights should be generated
        once all inputs are added to this node.

        Args:
            init_value: Initial value of the weights. For possible values, see
                :meth:`~libspn.utils.broadcast_value`.
            trainable (bool): See :class:`~libspn.Weights`.
            input_sizes (list of int): Pre-computed sizes of each input of
                this node.  If given, this function will not traverse the graph
                to discover the sizes.
            log (bool): If "True", the weights are represented in log space.
            name (str): Name of the weighs node. If ``None`` use the name of the
                        sum + ``_Weights``.

        Return:
            Weights: Generated weights node.
        """
        if not self._values:
            raise StructureError("%s is missing input values" % self)
        if name is None:
            name = self._name + "_Weights"

        # Set sum node sizes to inferred _sum_input_sizes
        sum_input_sizes = self._sum_sizes
        max_size = self._max_sum_size
        sum_size = sum(sum_input_sizes)

        # Mask is used to select the indices to assign the value to, since the weights tensor can
        # be larger than the total number of weights being modeled due to padding
        mask = self._build_mask().reshape((-1,))

        init_padded_flat = np.zeros(self._num_sums * max_size)
        if isinstance(init_value, int) and init_value == 1:
            # If an int, just broadcast its value to the sum dimensions
            init_padded_flat[mask] = init_value
            init_value = init_padded_flat.reshape((self._num_sums, max_size))
        elif hasattr(init_value, '__iter__'):
            # If the init value is iterable, check if number of elements matches number of
            init_flat = np.asarray(init_value).reshape((-1,))
            if init_flat.size == sum_size:
                init_padded_flat[mask] = init_flat
            else:
                raise ValueError("Incorrect initializer size {}, use an int or an iterable of size"
                                 " {}.".format(init_flat.size, sum_size))
            init_value = init_padded_flat.reshape((self._num_sums, max_size))
        elif not isinstance(init_value, utils.ValueType.RANDOM_UNIFORM):
            raise ValueError("Initialization value {} of type {} not usable, use an int or an "
                             "iterable of size {} or an instance of "
                             "libspn.ValueType.RANDOM_UNIFORM."
                             .format(init_value, type(init_value), sum_size))
        # Generate weights
        weights = Weights(init_value=init_value, num_weights=max_size,
                          num_sums=len(sum_input_sizes), log=log,
                          trainable=trainable, mask=mask.tolist(), name=name)
        self.set_weights(weights)
        return weights

    def _combine_values_and_indices(self, value_tensors):
        """Concatenates input tensors and returns the nested indices that are required for gathering
        all sum inputs to a reducible set of columns.

        Args:
            value_tensors (list): A list of ``Tensor``s of value inputs connected to this node
                with potential duplicates.

        Returns:
            A nested ``list`` of indices to gather from the concatenation of the unique
            ``Tensors``s in ``value_tensors``. The concatenation is the second return value.
        """
        # Get flattened column indices and tensor offsets. The tensor offsets are indicating at
        # which index on axis 1 the tensors will end up in the concatenation of the unique tensors
        flat_col_indices, flat_tensor_offsets, unique_tensors_offsets_dict = \
            self._flat_indices_and_uniq_tensors(value_tensors)
        split_indices = np.cumsum(self._sum_sizes)[:-1]
        nested_multi_sum_indices = np.split(flat_col_indices + flat_tensor_offsets, split_indices)
        # Concatenate the unique tensors
        unique_tensors = list(unique_tensors_offsets_dict.keys())
        return nested_multi_sum_indices, utils.concat_maybe(unique_tensors, axis=self._op_axis)

    def _flat_indices_and_uniq_tensors(self, value_tensors):
        """Determines the flattened column indices to gather from the concatenated unique value
        tensors as well as the flattened value tensor offsets corresponding to the concatenation
        of the unique value tensors.

        Args:
            value_tensors (list): A ``list`` of ``Tensor``s corresponding to the output values of
                other nodes connected to this node which potentially have duplicates.

        Returns:
            An array of flat columns from the concatenated unique values, an array of flat
            tensor offsets for the concatenated unique values and a list of unique values.
        """
        unique_tensors = list(OrderedDict.fromkeys(value_tensors))
        tensor_offsets = np.cumsum([0] + [t.shape[1].value for t in unique_tensors[:-1]])

        # Initialize flat column indices
        flat_col_indices = []
        flat_tensor_offsets = []
        for value_inp, value_tensor in zip(self._values, value_tensors):
            # Get index of current tensor
            tensor_index = unique_tensors.index(value_tensor)

            # Get indices. If not there, will be [0, 1, ... , len-1]
            indices = value_inp.indices if value_inp.indices else \
                np.arange(value_inp.node.get_out_size()).tolist()
            flat_col_indices.extend(indices)
            flat_tensor_offsets.extend([tensor_offsets[tensor_index]] * len(indices))

        # Flatten the tensor offsets and column indices
        flat_tensor_offsets = np.asarray(flat_tensor_offsets)
        flat_col_indices = np.asarray(flat_col_indices)
        unique_tensors_offsets_dict = OrderedDict(zip(unique_tensors, tensor_offsets))
        return flat_col_indices, flat_tensor_offsets, unique_tensors_offsets_dict

    @utils.docinherit(BaseSum)
    @utils.lru_cache
    def _prepare_component_wise_processing(
            self, w_tensor, ivs_tensor, *input_tensors, zero_prob_val=0.0):
        indices, values = self._combine_values_and_indices(input_tensors)
        # Create a 3D tensor with dimensions [batch, sum node, sum input]
        # The last axis will have zeros when the sum size is less than the max sum size
        if all(np.array_equal(indices[0], ind) for ind in indices):
            # In case all sum nodes model the same sum, we can just use broadcasting
            reducible_values = tf.reshape(
                utils.gather_cols(values, indices[0]), (-1, 1, self._max_sum_size))
        elif len(set(self._sum_sizes)) == 1:
            # In case all sum sizes are the same, use gather and reshape accordingly
            indices_flat = list(itertools.chain(*indices))
            reducible_values = tf.reshape(utils.gather_cols(values, indices_flat),
                                          (-1, self._num_sums, self._max_sum_size))
        else:
            reducible_values = utils.gather_cols_3d(
                values, indices, pad_elem=zero_prob_val, name="GatherToReducible")
        w_tensor = tf.expand_dims(w_tensor, axis=self._batch_axis)
        if ivs_tensor is not None:
            ivs_tensor = tf.reshape(ivs_tensor, shape=(-1, self._num_sums, self._max_sum_size))
        return w_tensor, ivs_tensor, reducible_values

    @utils.docinherit(BaseSum)
    @utils.lru_cache
    def _compute_mpe_path_common(
<<<<<<< HEAD
            self, reducible_tensor, counts, w_tensor, ivs_tensor, *input_tensors,
            log=True, sample=False, sample_prob=None, dropout_prob=None, sample_rank_based=False):
        if sample:
            if log:
                max_indices = self._reduce_sample_log(
                    reducible_tensor, sample_prob=sample_prob, rank_based=sample_rank_based)
            else:
                max_indices = self._reduce_sample(
                    reducible_tensor, sample_prob=sample_prob, rank_based=sample_rank_based)
=======
            self, reducible_tensor, counts, w_tensor, ivs_tensor, *input_tensors, log=True,
            accumulate_weights_batch=False, sample=False, sample_prob=None):
        if sample:
            if log:
                max_indices = self._reduce_sample_log(reducible_tensor, sample_prob=sample_prob)
            else:
                max_indices = self._reduce_sample(reducible_tensor, sample_prob=sample_prob)
>>>>>>> bb4cc317
        else:
            max_indices = self._reduce_argmax(reducible_tensor)
        max_counts = utils.scatter_values(
            params=counts, indices=max_indices, num_out_cols=self._max_sum_size)
        max_counts_split = self._accumulate_and_split_to_children(max_counts, *input_tensors)
        if accumulate_weights_batch:
            w_counts = tf.reduce_sum(max_counts, axis=self._batch_axis)
        else:
            w_counts = max_counts

        return self._scatter_to_input_tensors(
            (w_counts, w_tensor),  # Weights
            (max_counts, ivs_tensor)
        ) + tuple(max_counts_split)

    @utils.docinherit(BaseSum)
    @utils.lru_cache
    def _compute_log_gradient(self, gradients, w_tensor, ivs_tensor, *value_tensors,
<<<<<<< HEAD
                              with_ivs=True, sum_weight_grads=False, dropout_keep_prob=None,
                              dropconnect_keep_prob=None):
        reducible = self._compute_reducible(
            w_tensor, ivs_tensor, *value_tensors, log=True, use_ivs=with_ivs,
=======
                              accumulate_weights_batch=False, dropconnect_keep_prob=None):
        reducible = self._compute_reducible(
            w_tensor, ivs_tensor, *value_tensors, log=True,
>>>>>>> bb4cc317
            dropconnect_keep_prob=dropconnect_keep_prob)
        log_sum = tf.expand_dims(
            self._reduce_marginal_inference_log(reducible), axis=self._reduce_axis)

<<<<<<< HEAD
        dropout_keep_prob = utils.maybe_first(dropout_keep_prob, self._dropout_keep_prob)
        if dropout_keep_prob is not None and not \
                (isinstance(dropout_keep_prob, (float, int)) and float(dropout_keep_prob) == 1.0):
            mask = self._get_or_create_dropout_mask(
                batch_size=tf.shape(gradients)[self._batch_axis], keep_prob=dropout_keep_prob,
                log=True)
            gradients = self.cwise_mul(gradients, tf.exp(mask))

        # A number - (-inf) is undefined. In fact, the gradient in those cases should be zero
        log_sum = tf.where(tf.is_inf(log_sum), tf.zeros_like(log_sum), log_sum)

        weight_gradients = tf.expand_dims(gradients, axis=self._reduce_axis) * tf.exp(
=======
        # A number - (-inf) is undefined. In fact, the gradient in those cases should be zero
        log_sum = tf.where(tf.is_inf(log_sum), tf.zeros_like(log_sum), log_sum)
        w_grad = tf.expand_dims(gradients, axis=self._reduce_axis) * tf.exp(
>>>>>>> bb4cc317
            reducible - log_sum)
        inp_grad_split = self._accumulate_and_split_to_children(w_grad, *value_tensors)
        ivs_grads = w_grad
        if accumulate_weights_batch:
            w_grad = tf.reduce_sum(w_grad, axis=self._batch_axis)

        return self._scatter_to_input_tensors(
            (w_grad, w_tensor),
            (ivs_grads, ivs_tensor)
        ) + tuple(inp_grad_split)

    @utils.docinherit(BaseSum)
    @utils.lru_cache
    def _get_differentiable_inputs(self, w_tensor, ivs_tensor, *value_tensors):
        unique_tensors = list(OrderedDict.fromkeys(value_tensors))
        return [w_tensor] + ([ivs_tensor] if self._ivs else []) + unique_tensors

    @utils.docinherit(BaseSum)
    @utils.lru_cache
    def _accumulate_and_split_to_children(self, x, *input_tensors):
        flat_col_indices, flat_tensor_offsets, unique_tensors_offsets_dict = \
            self._flat_indices_and_uniq_tensors(input_tensors)
        # In this case we gather, sum by reducing and finally create scatterable tensors with
        # corresponding indices
        x = tf.reshape(x, (-1, self._num_sums * self._max_sum_size))

        segmented = conf.sumslayer_count_sum_strategy == 'segmented'
        tensor_to_scatter_indices, unique_input_counts = self._accumulate_uniq_values_and_split(
            flat_col_indices, flat_tensor_offsets, x, unique_tensors_offsets_dict,
            gather_segments_only=segmented)
        # Assign the splits to the right index in the output tuple
        max_counts_split_with_None = []
        max_counts_split = deque(unique_input_counts)
        unique_tensors = deque(unique_tensors_offsets_dict.keys())
        next_tensor = unique_tensors.popleft()
        for tensor in input_tensors:
            if tensor == next_tensor:
                cnts = max_counts_split.popleft()
                # Scatter the counts
                scattered = utils.scatter_cols(
                    cnts, tensor_to_scatter_indices[tensor], tensor.shape[1].value)
                max_counts_split_with_None.append(scattered)
                if unique_tensors:
                    next_tensor = unique_tensors.popleft()
                else:
                    next_tensor = None
            else:
                max_counts_split_with_None.append(None)
        return max_counts_split_with_None

    def _accumulate_uniq_values_and_split(
            self, flat_col_indices, flat_tensor_offsets, x, unique_tensors_offsets_dict,
            gather_segments_only=False):
        """Helper method that is used for summing counts within the layer before passing it on
        by means of gathering from the (padded) weighted values and reducing afterwards.

        Args:
            flat_col_indices (numpy.ndarray): An array containing the flattened column indices to
                gather from the concatenation of unqiue value tensors.
            flat_tensor_offsets (numpy.ndarray): An array containing the flattened tensor offsets
                in the concatenation of the unique value tensors.
            x (Tensor): A ``Tensor`` to gather, accumulate per unique value tensor and finally
                split for scattering.
            unique_tensors_offsets_dict (OrderedDict): A mapping of ``Tensor`` -> offset
                corresponding to the unique value tensors and their offsets in the concatenation.
            gather_segments_only (bool): If ``True``, will transpose and gather on the zeroth
                axis, without 'zero-probability' padding so that the result can be accumulated
                using tf.segment_sum.

        Returns:
            A list of indices to be used for scattering the values of the list in the second
            return value, which is a list of accumulated values corresponding to the unique
            value Inputs of this node.
        """
        # Make a flat list containing the sum index for each of the 'concatenated' inputs
        sum_indices = []
        for i, size in enumerate(self._sum_sizes):
            sum_indices.extend([i for _ in range(size)])

        # For each unique tensor and index pair, we should have a list of indices to gather from
        # the reducible values tensor
        max_size = max(self._sum_sizes)
        unique_tensor_gather_indices = OrderedDict()
        unique_tensors_offsets_inverse = {v: k for k, v in unique_tensors_offsets_dict.items()}

        old_sum_index = 0
        start_of_current_sum = 0
        for i, (col, tensor_offset, sum_index) in enumerate(zip(
                flat_col_indices, flat_tensor_offsets, sum_indices)):
            # Give the offset of the current flat (axis 1) index, we get the input tensor that
            # feeds its value to it.
            tensor = unique_tensors_offsets_inverse[tensor_offset]
            if tensor not in unique_tensor_gather_indices:
                unique_tensor_gather_indices[tensor] = defaultdict(list)
            # For this tensor-column combination, we register the corresponding index to gather
            # from the padded 2D reducible tensor
            if sum_index != old_sum_index:
                old_sum_index = sum_index
                start_of_current_sum = i

            # Index of the column within the sum
            index_within_sum = i - start_of_current_sum

            # Given the index of the sum and the index of the column within, we can find the index
            # to gather for this particular column of the input tensor
            unique_tensor_gather_indices[tensor][col].append(
                index_within_sum + sum_index * max_size)

        # For each tensor that we have, we compute the scatter indices. Here we construct the
        # nested gather indices needed for gather_cols_3d.
        nested_gather_indices = []
        unique_tensor_lengths = []
        tensor_scatter_indices = OrderedDict()
        for tensor, col_to_gather_col in unique_tensor_gather_indices.items():
            gather_indices_sub = []
            tensor_scatter_indices[tensor] = []
            # Go over all possible indices
            for i in range(tensor.shape[1].value):
                # If this index is registered as one to gather for...
                if i in col_to_gather_col:
                    # ... then we append the gathering columns to the currently considered
                    # tensor column
                    gather_indices_sub.append(col_to_gather_col[i])
                    tensor_scatter_indices[tensor].append(i)
            # Length of the list of columns for each unique input value tensor
            unique_tensor_lengths.append(len(gather_indices_sub))
            # Will contain a list of lists. Inner lists correspond to columns to gather, while
            # outer list corresponds to the individual 'indexed' input nodes
            nested_gather_indices.extend(gather_indices_sub)

        # Gather columns from the counts tensor, per unique (input, index) pair
        if gather_segments_only:
            segment_ids = []
            for i, ind in enumerate(nested_gather_indices):
                segment_ids.extend([i for _ in range(len(ind))])
            num_sums_to_scatter = len(nested_gather_indices)
            nested_gather_indices = list(itertools.chain(*nested_gather_indices))
            transposed = tf.transpose(x)
            gathered = tf.gather(transposed, indices=nested_gather_indices)
            acccumulated = tf.reshape(
                tf.segment_sum(gathered, segment_ids=segment_ids), (num_sums_to_scatter, -1))
            acccumulated = tf.transpose(acccumulated)
        else:
            reducible_values = utils.gather_cols_3d(x, nested_gather_indices)
            # Sum gathered counts together per unique (input, index) pair
            acccumulated = tf.reduce_sum(reducible_values, axis=-1)

        # Split the summed-counts tensor per unique input, based on input-sizes
        accumulated_unique_tensor_values = tf.split(
            acccumulated, unique_tensor_lengths, axis=-1) \
            if len(unique_tensor_lengths) > 1 else [acccumulated]
        return tensor_scatter_indices, accumulated_unique_tensor_values<|MERGE_RESOLUTION|>--- conflicted
+++ resolved
@@ -50,25 +50,6 @@
     """
 
     def __init__(self, *values, num_or_size_sums=None, weights=None, ivs=None,
-<<<<<<< HEAD
-                 inference_type=InferenceType.MARGINAL, sample_prob=None, dropconnect_keep_prob=None,
-                 name="SumsLayer"):
-
-        if isinstance(num_or_size_sums, int) or num_or_size_sums is None:
-            # In case it is an int, pass it to num_sums. In case it is None, pass None to num_sums.
-            # The latter will trigger the default behavior where each sum corresponds to an Input.
-            super().__init__(
-                *values, num_sums=num_or_size_sums, weights=weights, ivs=ivs,
-                inference_type=inference_type, sample_prob=sample_prob,
-                dropconnect_keep_prob=dropconnect_keep_prob, name=name, masked=True)
-        else:
-            # In this case we have a list of sum sizes, so it is straightforward to determine the
-            # number of sums.
-            super().__init__(
-                *values, num_sums=len(num_or_size_sums), sum_sizes=num_or_size_sums,
-                weights=weights, ivs=ivs, inference_type=inference_type, sample_prob=sample_prob,
-                dropconnect_keep_prob=dropconnect_keep_prob, name=name, masked=True)
-=======
                  inference_type=InferenceType.MARGINAL, sample_prob=None,
                  dropconnect_keep_prob=None,
                  gradient_type=GradientType.SOFT, name="SumsLayer"):
@@ -83,7 +64,6 @@
             weights=weights, ivs=ivs, inference_type=inference_type, sample_prob=sample_prob,
             dropconnect_keep_prob=dropconnect_keep_prob,
             name=name, masked=True, gradient_type=gradient_type)
->>>>>>> bb4cc317
 
     @utils.docinherit(BaseSum)
     def _reset_sum_sizes(self, num_sums=None, sum_sizes=None):
@@ -337,17 +317,6 @@
     @utils.docinherit(BaseSum)
     @utils.lru_cache
     def _compute_mpe_path_common(
-<<<<<<< HEAD
-            self, reducible_tensor, counts, w_tensor, ivs_tensor, *input_tensors,
-            log=True, sample=False, sample_prob=None, dropout_prob=None, sample_rank_based=False):
-        if sample:
-            if log:
-                max_indices = self._reduce_sample_log(
-                    reducible_tensor, sample_prob=sample_prob, rank_based=sample_rank_based)
-            else:
-                max_indices = self._reduce_sample(
-                    reducible_tensor, sample_prob=sample_prob, rank_based=sample_rank_based)
-=======
             self, reducible_tensor, counts, w_tensor, ivs_tensor, *input_tensors, log=True,
             accumulate_weights_batch=False, sample=False, sample_prob=None):
         if sample:
@@ -355,7 +324,6 @@
                 max_indices = self._reduce_sample_log(reducible_tensor, sample_prob=sample_prob)
             else:
                 max_indices = self._reduce_sample(reducible_tensor, sample_prob=sample_prob)
->>>>>>> bb4cc317
         else:
             max_indices = self._reduce_argmax(reducible_tensor)
         max_counts = utils.scatter_values(
@@ -374,38 +342,16 @@
     @utils.docinherit(BaseSum)
     @utils.lru_cache
     def _compute_log_gradient(self, gradients, w_tensor, ivs_tensor, *value_tensors,
-<<<<<<< HEAD
-                              with_ivs=True, sum_weight_grads=False, dropout_keep_prob=None,
-                              dropconnect_keep_prob=None):
-        reducible = self._compute_reducible(
-            w_tensor, ivs_tensor, *value_tensors, log=True, use_ivs=with_ivs,
-=======
                               accumulate_weights_batch=False, dropconnect_keep_prob=None):
         reducible = self._compute_reducible(
             w_tensor, ivs_tensor, *value_tensors, log=True,
->>>>>>> bb4cc317
             dropconnect_keep_prob=dropconnect_keep_prob)
         log_sum = tf.expand_dims(
             self._reduce_marginal_inference_log(reducible), axis=self._reduce_axis)
 
-<<<<<<< HEAD
-        dropout_keep_prob = utils.maybe_first(dropout_keep_prob, self._dropout_keep_prob)
-        if dropout_keep_prob is not None and not \
-                (isinstance(dropout_keep_prob, (float, int)) and float(dropout_keep_prob) == 1.0):
-            mask = self._get_or_create_dropout_mask(
-                batch_size=tf.shape(gradients)[self._batch_axis], keep_prob=dropout_keep_prob,
-                log=True)
-            gradients = self.cwise_mul(gradients, tf.exp(mask))
-
-        # A number - (-inf) is undefined. In fact, the gradient in those cases should be zero
-        log_sum = tf.where(tf.is_inf(log_sum), tf.zeros_like(log_sum), log_sum)
-
-        weight_gradients = tf.expand_dims(gradients, axis=self._reduce_axis) * tf.exp(
-=======
         # A number - (-inf) is undefined. In fact, the gradient in those cases should be zero
         log_sum = tf.where(tf.is_inf(log_sum), tf.zeros_like(log_sum), log_sum)
         w_grad = tf.expand_dims(gradients, axis=self._reduce_axis) * tf.exp(
->>>>>>> bb4cc317
             reducible - log_sum)
         inp_grad_split = self._accumulate_and_split_to_children(w_grad, *value_tensors)
         ivs_grads = w_grad
