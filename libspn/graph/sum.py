# ------------------------------------------------------------------------
# Copyright (C) 2016-2017 Andrzej Pronobis - All Rights Reserved
#
# This file is part of LibSPN. Unauthorized use or copying of this file,
# via any medium is strictly prohibited. Proprietary and confidential.
# ------------------------------------------------------------------------

from itertools import chain
import tensorflow as tf
from libspn.graph.scope import Scope
from libspn.graph.node import OpNode, Input
from libspn.inference.type import InferenceType
from libspn.graph.ivs import IVs
from libspn.graph.weights import Weights
from libspn import utils
from libspn.exceptions import StructureError
from libspn.log import get_logger
from libspn import conf
from libspn.utils.serialization import register_serializable
from libspn.graph.basesum import BaseSum


class SumV2(BaseSum):
    """A node representing a single sum in an SPN.

    Args:
        *values (input_like): Inputs providing input values to this node.
            See :meth:`~libspn.Input.as_input` for possible values.
        weights (input_like): Input providing weights node to this sum node.
            See :meth:`~libspn.Input.as_input` for possible values. If set
            to ``None``, the input is disconnected.
        ivs (input_like): Input providing IVs of an explicit latent variable
            associated with this sum node. See :meth:`~libspn.Input.as_input`
            for possible values. If set to ``None``, the input is disconnected.
        name (str): Name of the node.

    Attributes:
        inference_type(InferenceType): Flag indicating the preferred inference
                                       type for this node that will be used
                                       during value calculation and learning.
                                       Can be changed at any time and will be
                                       used during the next inference/learning
                                       op generation.
    """

    def __init__(self, *values, weights=None, ivs=None, inference_type=InferenceType.MARGINAL,
                 name="Sum"):
        super().__init__(
            *values, num_sums=1, weights=weights, ivs=ivs, inference_type=inference_type,
            name=name)

    def _compute_scope(self, weight_scopes, ivs_scopes, *value_scopes):
        if not self._values:
            raise StructureError("%s is missing input values" % self)
        _, ivs_scopes, *value_scopes = self._gather_input_scopes(weight_scopes,
                                                                 ivs_scopes,
                                                                 *value_scopes)
        flat_value_scopes = list(chain.from_iterable(value_scopes))
        if self._ivs:
            flat_value_scopes.extend(ivs_scopes)
        return [Scope.merge_scopes(flat_value_scopes)]

    def _compute_valid(self, weight_scopes, ivs_scopes, *value_scopes):
        if not self._values:
            raise StructureError("%s is missing input values" % self)
        _, ivs_scopes_, *value_scopes_ = self._gather_input_scopes(weight_scopes,
                                                                   ivs_scopes,
                                                                   *value_scopes)
        # If already invalid, return None
        if (any(s is None for s in value_scopes_)
                or (self._ivs and ivs_scopes_ is None)):
            return None
        flat_value_scopes = list(chain.from_iterable(value_scopes_))
        # IVs
        if self._ivs:
            # Verify number of IVs
            if len(ivs_scopes_) != len(flat_value_scopes):
                raise StructureError("Number of IVs (%s) and values (%s) does "
                                     "not match for %s"
                                     % (len(ivs_scopes_), len(flat_value_scopes),
                                        self))
            # Check if scope of all IVs is just one and the same variable
            if len(Scope.merge_scopes(ivs_scopes_)) > 1:
                return None
        # Check sum for completeness wrt values
        first_scope = flat_value_scopes[0]
        if any(s != first_scope for s in flat_value_scopes[1:]):
            self.info("%s is not complete with input value scopes %s",
                      self, flat_value_scopes)
            return None
        return self._compute_scope(weight_scopes, ivs_scopes, *value_scopes)



@register_serializable
class Sum(OpNode):
    """A node representing a single sum in an SPN.

    Args:
        *values (input_like): Inputs providing input values to this node.
            See :meth:`~libspn.Input.as_input` for possible values.
        weights (input_like): Input providing weights node to this sum node.
            See :meth:`~libspn.Input.as_input` for possible values. If set
            to ``None``, the input is disconnected.
        ivs (input_like): Input providing IVs of an explicit latent variable
            associated with this sum node. See :meth:`~libspn.Input.as_input`
            for possible values. If set to ``None``, the input is disconnected.
        name (str): Name of the node.

    Attributes:
        inference_type(InferenceType): Flag indicating the preferred inference
                                       type for this node that will be used
                                       during value calculation and learning.
                                       Can be changed at any time and will be
                                       used during the next inference/learning
                                       op generation.
    """

    __logger = get_logger()
    __info = __logger.info

    def __init__(self, *values, weights=None, ivs=None,
                 inference_type=InferenceType.MARGINAL, name="Sum"):
        super().__init__(inference_type, name)
        self.set_values(*values)
        self.set_weights(weights)
        self.set_ivs(ivs)

    def serialize(self):
        data = super().serialize()
        data['values'] = [(i.node.name, i.indices) for i in self._values]
        if self._weights:
            data['weights'] = (self._weights.node.name, self._weights.indices)
        if self._ivs:
            data['ivs'] = (self._ivs.node.name, self._ivs.indices)
        return data

    def deserialize(self, data):
        super().deserialize(data)
        self.set_values()
        self.set_weights()
        self.set_ivs()

    def deserialize_inputs(self, data, nodes_by_name):
        super().deserialize_inputs(data, nodes_by_name)
        self._values = tuple(Input(nodes_by_name[nn], i)
                             for nn, i in data['values'])
        weights = data.get('weights', None)
        if weights:
            self._weights = Input(nodes_by_name[weights[0]], weights[1])
        ivs = data.get('ivs', None)
        if ivs:
            self._ivs = Input(nodes_by_name[ivs[0]], ivs[1])

    @property
    @utils.docinherit(OpNode)
    def inputs(self):
        return (self._weights, self._ivs) + self._values

    @property
    def weights(self):
        """Input: Weights input."""
        return self._weights

    def set_weights(self, weights=None):
        """Set the weights input.

        Args:
            weights (input_like): Input providing weights node to this sum node.
                See :meth:`~libspn.Input.as_input` for possible values. If set
                to ``None``, the input is disconnected.
        """
        weights, = self._parse_inputs(weights)
        if weights and not isinstance(weights.node, Weights):
            raise StructureError("%s is not Weights" % weights.node)
        self._weights = weights

    @property
    def ivs(self):
        """Input: IVs input."""
        return self._ivs

    def set_ivs(self, ivs=None):
        """Set the IVs input.

        ivs (input_like): Input providing IVs of an explicit latent variable
            associated with this sum node. See :meth:`~libspn.Input.as_input`
            for possible values. If set to ``None``, the input is disconnected.
        """
        self._ivs, = self._parse_inputs(ivs)

    @property
    def values(self):
        """list of Input: List of value inputs."""
        return self._values

    def set_values(self, *values):
        """Set the inputs providing input values to this node. If no arguments
        are given, all existing value inputs get disconnected.

        Args:
            *values (input_like): Inputs providing input values to this node.
                See :meth:`~libspn.Input.as_input` for possible values.
        """
        self._values = self._parse_inputs(*values)

    def add_values(self, *values):
        """Add more inputs providing input values to this node.

        Args:
            *values (input_like): Inputs providing input values to this node.
                See :meth:`~libspn.Input.as_input` for possible values.
        """
        self._values = self._values + self._parse_inputs(*values)

    def generate_weights(self, init_value=1, trainable=True, input_sizes=None,
                         log=False, name=None):
        """Generate a weights node matching this sum node and connect it to
        this sum.

        The function calculates the number of weights based on the number
        of input values of this sum. Therefore, weights should be generated
        once all inputs are added to this node.

        Args:
            init_value: Initial value of the weights. For possible values, see
                :meth:`~libspn.utils.broadcast_value`.
            trainable (bool): See :class:`~libspn.Weights`.
            input_sizes (list of int): Pre-computed sizes of each input of
                this node.  If given, this function will not traverse the graph
                to discover the sizes.
            log (bool): If "True", the weights are represented in log space.
            name (str): Name of the weighs node. If ``None`` use the name of the
                        sum + ``_Weights``.

        Return:
            Weights: Generated weights node.
        """
        if not self._values:
            raise StructureError("%s is missing input values" % self)
        if name is None:
            name = self._name + "_Weights"
        # Count all input values
        if not input_sizes:
            input_sizes = self.get_input_sizes()
        num_values = sum(input_sizes[2:])  # Skip ivs, weights
        # Generate weights
        weights = Weights(init_value=init_value,
                          num_weights=num_values,
                          log=log,
                          trainable=trainable, name=name)
        self.set_weights(weights)
        return weights

    def generate_ivs(self, feed=None, name=None):
        """Generate an IVs node matching this sum node and connect it to
        this sum.

        IVs should be generated once all inputs are added to this node,
        otherwise the number of IVs will be incorrect.

        Args:
            feed (Tensor): See :class:`~libspn.IVs`.
            name (str): Name of the IVs node. If ``None`` use the name of the
                        sum + ``_IVs``.

        Return:
            IVs: Generated IVs node.
        """
        if not self._values:
            raise StructureError("%s is missing input values" % self)
        if name is None:
            name = self._name + "_IVs"
        # Count all input values
        num_values = sum(len(v.indices) if v.indices is not None
                         else v.node.get_out_size()
                         for v in self._values)
        ivs = IVs(feed=feed, num_vars=1, num_vals=num_values, name=name)
        self.set_ivs(ivs)
        return ivs

    @property
    def _const_out_size(self):
        return True

    def _compute_out_size(self, *input_out_sizes):
        return 1

    def _compute_scope(self, weight_scopes, ivs_scopes, *value_scopes):
        if not self._values:
            raise StructureError("%s is missing input values" % self)
        _, ivs_scopes, *value_scopes = self._gather_input_scopes(weight_scopes,
                                                                 ivs_scopes,
                                                                 *value_scopes)
        flat_value_scopes = list(chain.from_iterable(value_scopes))
        if self._ivs:
            flat_value_scopes.extend(ivs_scopes)
        return [Scope.merge_scopes(flat_value_scopes)]

    def _compute_valid(self, weight_scopes, ivs_scopes, *value_scopes):
        if not self._values:
            raise StructureError("%s is missing input values" % self)
        _, ivs_scopes_, *value_scopes_ = self._gather_input_scopes(weight_scopes,
                                                                   ivs_scopes,
                                                                   *value_scopes)
        # If already invalid, return None
        if (any(s is None for s in value_scopes_)
                or (self._ivs and ivs_scopes_ is None)):
            return None
        flat_value_scopes = list(chain.from_iterable(value_scopes_))
        # IVs
        if self._ivs:
            # Verify number of IVs
            if len(ivs_scopes_) != len(flat_value_scopes):
                raise StructureError("Number of IVs (%s) and values (%s) does "
                                     "not match for %s"
                                     % (len(ivs_scopes_), len(flat_value_scopes),
                                        self))
            # Check if scope of all IVs is just one and the same variable
            if len(Scope.merge_scopes(ivs_scopes_)) > 1:
                return None
        # Check sum for completeness wrt values
        first_scope = flat_value_scopes[0]
        if any(s != first_scope for s in flat_value_scopes[1:]):
            self.__info("%s is not complete with input value scopes %s",
                        self, flat_value_scopes)
            return None
        return self._compute_scope(weight_scopes, ivs_scopes, *value_scopes)

    @utils.lru_cache
    def _compute_value_common(self, weight_tensor, ivs_tensor, *value_tensors):
        """Common actions when computing value."""
        # Check inputs
        if not self._values:
            raise StructureError("%s is missing input values" % self)
        if not self._weights:
            raise StructureError("%s is missing weights" % self)
        # Prepare values
        weight_tensor, ivs_tensor, *value_tensors = self._gather_input_tensors(
            weight_tensor, ivs_tensor, *value_tensors)
        values = utils.concat_maybe(value_tensors, 1)
        return weight_tensor, ivs_tensor, values

    @utils.lru_cache
    def _compute_value(self, weight_tensor, ivs_tensor, *value_tensors):
        weight_tensor, ivs_tensor, values = self._compute_value_common(
            weight_tensor, ivs_tensor, *value_tensors)
        values_selected = values * ivs_tensor if self._ivs else values
        return tf.matmul(values_selected, tf.reshape(weight_tensor, [-1, 1]))

    @utils.lru_cache
    def _compute_log_value(self, weight_tensor, ivs_tensor, *value_tensors):
        weight_tensor, ivs_tensor, values = self._compute_value_common(
            weight_tensor, ivs_tensor, *value_tensors)
        values_selected = values + ivs_tensor if self._ivs else values
        values_weighted = values_selected + weight_tensor
        log_sum = utils.reduce_log_sum(values_weighted)

        @tf.custom_gradient
        def value_gradient(*input_tensors):
            def soft_gradient(gradients):
                scattered_grads = self._compute_log_gradient(gradients, weight_tensor, ivs_tensor,
                                                             *value_tensors, sum_weight_grads=True)
                return [sg for sg in scattered_grads if sg is not None]
            return log_sum, soft_gradient

        input_tensors = [weight_tensor]
        if self._ivs:
            input_tensors.append(ivs_tensor)
        [input_tensors.append(value_tensor) for value_tensor in value_tensors]
        return value_gradient(*input_tensors)

    @utils.lru_cache
    def _compute_mpe_value(self, weight_tensor, ivs_tensor, *value_tensors):
        weight_tensor, ivs_tensor, values = self._compute_value_common(
            weight_tensor, ivs_tensor, *value_tensors)
        values_selected = values * ivs_tensor if self._ivs else values
        values_weighted = values_selected * weight_tensor
        return tf.reduce_max(values_weighted, 1, keep_dims=True)

    @utils.lru_cache
    def _compute_log_mpe_value(self, weight_tensor, ivs_tensor, *value_tensors):
        weight_tensor, ivs_tensor, values = self._compute_value_common(
            weight_tensor, ivs_tensor, *value_tensors)
        values_selected = values + ivs_tensor if self._ivs else values
        values_weighted = values_selected + weight_tensor
        return tf.reduce_max(values_weighted, 1, keep_dims=True)

    @utils.lru_cache
    def _compute_mpe_path_common(self, values_weighted, counts, weight_value,
                                 ivs_value, *value_values):
        # Propagate the counts to the max value
        max_indices = tf.argmax(values_weighted, dimension=1)
        max_counts = utils.scatter_values(params=tf.squeeze(counts, axis=1),
                                          indices=max_indices,
                                          num_out_cols=values_weighted.shape[1].value)
        # Split the counts to value inputs
        _, _, *value_sizes = self.get_input_sizes(None, None, *value_values)
        max_counts_split = utils.split_maybe(max_counts, value_sizes, 1)
        return self._scatter_to_input_tensors(
            (max_counts, weight_value),  # Weights
            (max_counts, ivs_value),  # IVs
            *[(t, v) for t, v in zip(max_counts_split, value_values)])  # Values

    @utils.lru_cache
    def _compute_mpe_path(self, counts, weight_value, ivs_value, *value_values,
                          add_random=None, use_unweighted=False, with_ivs=True):
        # Get weighted, IV selected values
        weight_value, ivs_value, values = self._compute_value_common(
            weight_value, ivs_value, *value_values)
        values_selected = values * ivs_value if self._ivs and with_ivs else values
        values_weighted = values_selected * weight_value
        return self._compute_mpe_path_common(
            values_weighted, counts, weight_value, ivs_value, *value_values)

    @utils.lru_cache
    def _compute_log_mpe_path(self, counts, weight_value, ivs_value, *value_values,
                              add_random=None, use_unweighted=False, with_ivs=True):
        # Get weighted, IV selected values
        weight_value, ivs_value, values = self._compute_value_common(
            weight_value, ivs_value, *value_values)
        values_selected = values + ivs_value if self._ivs and with_ivs else values

        # WARN USING UNWEIGHTED VALUE
        if not use_unweighted or any(v.node.is_var for v in self._values):
            values_weighted = values_selected + weight_value
        else:
            values_weighted = values_selected

        # / USING UNWEIGHTED VALUE

        # WARN ADDING RANDOM NUMBERS
        if add_random is not None:
            values_weighted = tf.add(values_weighted, tf.random_uniform(
                shape=(tf.shape(values_weighted)[0],
                       values_weighted.shape[1].value),
                minval=0, maxval=add_random,
                dtype=conf.dtype))
        # /ADDING RANDOM NUMBERS

        return self._compute_mpe_path_common(
            values_weighted, counts, weight_value, ivs_value, *value_values)

<<<<<<< HEAD
    @utils.lru_cache
    def _compute_gradient(self, gradients, weight_value, ivs_value,
                          *value_values, with_ivs=True):
        weight_value, ivs_value, values = self._compute_value_common(
            weight_value, ivs_value, *value_values)

        weight_gradients = gradients * values
        output_gradients = gradients * weight_value

        # Split the output_gradients to value inputs
        _, _, *value_sizes = self.get_input_sizes(None, None, *value_values)
        output_gradients_split = utils.split_maybe(output_gradients, value_sizes, 1)

        return self._scatter_to_input_tensors(
            (weight_gradients, weight_value),  # Weights
            (weight_gradients, ivs_value),  # IVs
            *[(t, v) for t, v in zip(output_gradients_split, value_values)])  # Values

    @utils.lru_cache
    def _compute_log_gradient(self, gradients, weight_value, ivs_value,
                              *value_values, with_ivs=True):
=======
    # def _compute_gradient(self, gradients, weight_value, ivs_value,
    #                       *value_values, with_ivs=True):
    #     weight_value, ivs_value, values = self._compute_value_common(
    #         weight_value, ivs_value, *value_values)
    #
    #     weight_gradients = gradients * values
    #     output_gradients = gradients * weight_value
    #
    #     # Split the output_gradients to value inputs
    #     _, _, *value_sizes = self.get_input_sizes(None, None, *value_values)
    #     output_gradients_split = utils.split_maybe(output_gradients, value_sizes, 1)
    #
    #     return self._scatter_to_input_tensors(
    #         (weight_gradients, weight_value),  # Weights
    #         (weight_gradients, ivs_value),  # IVs
    #         *[(t, v) for t, v in zip(output_gradients_split, value_values)])  # Values

    def _compute_log_gradient(self, gradients, weight_value, ivs_value, *value_values,
                              with_ivs=True, sum_weight_grads=False):
>>>>>>> d449badc
        weight_value, ivs_value, values = self._compute_value_common(
            weight_value, ivs_value, *value_values)

        values_selected = values + ivs_value if self._ivs and with_ivs else values
        values_weighted = values_selected + weight_value

        log_sum = utils.reduce_log_sum(values_weighted)
        weight_gradients = gradients * tf.exp(values_weighted - log_sum)

        output_gradients = weight_gradients

        if sum_weight_grads:
            weight_gradients = tf.reduce_sum(weight_gradients, axis=0, keepdims=True)

        # Split the output_gradients to value inputs
        _, _, *value_sizes = self.get_input_sizes(None, None, *value_values)
        output_gradients_split = utils.split_maybe(output_gradients, value_sizes, 1)

        return self._scatter_to_input_tensors(
            (weight_gradients, weight_value),  # Weights
            (output_gradients, ivs_value),  # IVs
            *[(t, v) for t, v in zip(output_gradients_split, value_values)])  # Values

<<<<<<< HEAD
    @utils.lru_cache
    def sum_exponents(self, values_weighted):
        log_max = tf.reduce_max(values_weighted, 1, keep_dims=True)
        log_rebased = tf.subtract(values_weighted, log_max)
        return tf.reduce_sum(tf.exp(log_rebased), 1, keep_dims=True)

    @utils.lru_cache
=======
>>>>>>> d449badc
    def _compute_log_gradient_log(self, gradients, weight_value, ivs_value,
                                  *value_values, with_ivs=True):
        weight_value, ivs_value, values = self._compute_value_common(
            weight_value, ivs_value, *value_values)

        values_selected = values + ivs_value if self._ivs and with_ivs else values
        values_weighted = values_selected + weight_value

        log_max = tf.reduce_max(values_weighted, axis=1, keep_dims=True)
        log_rebased = tf.subtract(values_weighted, log_max)
        expo_logs = tf.exp(log_rebased)
        summed_exponents = tf.reduce_sum(expo_logs, axis=1, keep_dims=True)

        max_indices = tf.argmax(values_weighted, axis=1)
        expos_excl_max = tf.one_hot(max_indices, on_value=0.0, off_value=1.0,
                                    depth=values_weighted.get_shape()[1],
                                    dtype=conf.dtype) * tf.truediv(expo_logs,
                                                                   summed_exponents)
        summed_expos_excl_max = tf.reduce_sum(expos_excl_max, axis=1, keep_dims=True)
        max_weight_gradient = 1.0 - summed_expos_excl_max
        max_weight_gradient_scattered = \
            tf.one_hot(max_indices, depth=values_weighted.get_shape()[1],
                       dtype=conf.dtype) * max_weight_gradient
        weight_gradients = gradients * (expos_excl_max + max_weight_gradient_scattered)

        output_gradients = weight_gradients

        # Split the output_gradients to value inputs
        _, _, *value_sizes = self.get_input_sizes(None, None, *value_values)
        output_gradients_split = utils.split_maybe(output_gradients, value_sizes, 1)

        return self._scatter_to_input_tensors(
            (weight_gradients, weight_value),  # Weights
            (weight_gradients, ivs_value),  # IVs
            *[(t, v) for t, v in zip(output_gradients_split, value_values)])  # Values<|MERGE_RESOLUTION|>--- conflicted
+++ resolved
@@ -20,7 +20,7 @@
 from libspn.graph.basesum import BaseSum
 
 
-class SumV2(BaseSum):
+class Sum(BaseSum):
     """A node representing a single sum in an SPN.
 
     Args:
@@ -91,464 +91,427 @@
         return self._compute_scope(weight_scopes, ivs_scopes, *value_scopes)
 
 
-
-@register_serializable
-class Sum(OpNode):
-    """A node representing a single sum in an SPN.
-
-    Args:
-        *values (input_like): Inputs providing input values to this node.
-            See :meth:`~libspn.Input.as_input` for possible values.
-        weights (input_like): Input providing weights node to this sum node.
-            See :meth:`~libspn.Input.as_input` for possible values. If set
-            to ``None``, the input is disconnected.
-        ivs (input_like): Input providing IVs of an explicit latent variable
-            associated with this sum node. See :meth:`~libspn.Input.as_input`
-            for possible values. If set to ``None``, the input is disconnected.
-        name (str): Name of the node.
-
-    Attributes:
-        inference_type(InferenceType): Flag indicating the preferred inference
-                                       type for this node that will be used
-                                       during value calculation and learning.
-                                       Can be changed at any time and will be
-                                       used during the next inference/learning
-                                       op generation.
-    """
-
-    __logger = get_logger()
-    __info = __logger.info
-
-    def __init__(self, *values, weights=None, ivs=None,
-                 inference_type=InferenceType.MARGINAL, name="Sum"):
-        super().__init__(inference_type, name)
-        self.set_values(*values)
-        self.set_weights(weights)
-        self.set_ivs(ivs)
-
-    def serialize(self):
-        data = super().serialize()
-        data['values'] = [(i.node.name, i.indices) for i in self._values]
-        if self._weights:
-            data['weights'] = (self._weights.node.name, self._weights.indices)
-        if self._ivs:
-            data['ivs'] = (self._ivs.node.name, self._ivs.indices)
-        return data
-
-    def deserialize(self, data):
-        super().deserialize(data)
-        self.set_values()
-        self.set_weights()
-        self.set_ivs()
-
-    def deserialize_inputs(self, data, nodes_by_name):
-        super().deserialize_inputs(data, nodes_by_name)
-        self._values = tuple(Input(nodes_by_name[nn], i)
-                             for nn, i in data['values'])
-        weights = data.get('weights', None)
-        if weights:
-            self._weights = Input(nodes_by_name[weights[0]], weights[1])
-        ivs = data.get('ivs', None)
-        if ivs:
-            self._ivs = Input(nodes_by_name[ivs[0]], ivs[1])
-
-    @property
-    @utils.docinherit(OpNode)
-    def inputs(self):
-        return (self._weights, self._ivs) + self._values
-
-    @property
-    def weights(self):
-        """Input: Weights input."""
-        return self._weights
-
-    def set_weights(self, weights=None):
-        """Set the weights input.
-
-        Args:
-            weights (input_like): Input providing weights node to this sum node.
-                See :meth:`~libspn.Input.as_input` for possible values. If set
-                to ``None``, the input is disconnected.
-        """
-        weights, = self._parse_inputs(weights)
-        if weights and not isinstance(weights.node, Weights):
-            raise StructureError("%s is not Weights" % weights.node)
-        self._weights = weights
-
-    @property
-    def ivs(self):
-        """Input: IVs input."""
-        return self._ivs
-
-    def set_ivs(self, ivs=None):
-        """Set the IVs input.
-
-        ivs (input_like): Input providing IVs of an explicit latent variable
-            associated with this sum node. See :meth:`~libspn.Input.as_input`
-            for possible values. If set to ``None``, the input is disconnected.
-        """
-        self._ivs, = self._parse_inputs(ivs)
-
-    @property
-    def values(self):
-        """list of Input: List of value inputs."""
-        return self._values
-
-    def set_values(self, *values):
-        """Set the inputs providing input values to this node. If no arguments
-        are given, all existing value inputs get disconnected.
-
-        Args:
-            *values (input_like): Inputs providing input values to this node.
-                See :meth:`~libspn.Input.as_input` for possible values.
-        """
-        self._values = self._parse_inputs(*values)
-
-    def add_values(self, *values):
-        """Add more inputs providing input values to this node.
-
-        Args:
-            *values (input_like): Inputs providing input values to this node.
-                See :meth:`~libspn.Input.as_input` for possible values.
-        """
-        self._values = self._values + self._parse_inputs(*values)
-
-    def generate_weights(self, init_value=1, trainable=True, input_sizes=None,
-                         log=False, name=None):
-        """Generate a weights node matching this sum node and connect it to
-        this sum.
-
-        The function calculates the number of weights based on the number
-        of input values of this sum. Therefore, weights should be generated
-        once all inputs are added to this node.
-
-        Args:
-            init_value: Initial value of the weights. For possible values, see
-                :meth:`~libspn.utils.broadcast_value`.
-            trainable (bool): See :class:`~libspn.Weights`.
-            input_sizes (list of int): Pre-computed sizes of each input of
-                this node.  If given, this function will not traverse the graph
-                to discover the sizes.
-            log (bool): If "True", the weights are represented in log space.
-            name (str): Name of the weighs node. If ``None`` use the name of the
-                        sum + ``_Weights``.
-
-        Return:
-            Weights: Generated weights node.
-        """
-        if not self._values:
-            raise StructureError("%s is missing input values" % self)
-        if name is None:
-            name = self._name + "_Weights"
-        # Count all input values
-        if not input_sizes:
-            input_sizes = self.get_input_sizes()
-        num_values = sum(input_sizes[2:])  # Skip ivs, weights
-        # Generate weights
-        weights = Weights(init_value=init_value,
-                          num_weights=num_values,
-                          log=log,
-                          trainable=trainable, name=name)
-        self.set_weights(weights)
-        return weights
-
-    def generate_ivs(self, feed=None, name=None):
-        """Generate an IVs node matching this sum node and connect it to
-        this sum.
-
-        IVs should be generated once all inputs are added to this node,
-        otherwise the number of IVs will be incorrect.
-
-        Args:
-            feed (Tensor): See :class:`~libspn.IVs`.
-            name (str): Name of the IVs node. If ``None`` use the name of the
-                        sum + ``_IVs``.
-
-        Return:
-            IVs: Generated IVs node.
-        """
-        if not self._values:
-            raise StructureError("%s is missing input values" % self)
-        if name is None:
-            name = self._name + "_IVs"
-        # Count all input values
-        num_values = sum(len(v.indices) if v.indices is not None
-                         else v.node.get_out_size()
-                         for v in self._values)
-        ivs = IVs(feed=feed, num_vars=1, num_vals=num_values, name=name)
-        self.set_ivs(ivs)
-        return ivs
-
-    @property
-    def _const_out_size(self):
-        return True
-
-    def _compute_out_size(self, *input_out_sizes):
-        return 1
-
-    def _compute_scope(self, weight_scopes, ivs_scopes, *value_scopes):
-        if not self._values:
-            raise StructureError("%s is missing input values" % self)
-        _, ivs_scopes, *value_scopes = self._gather_input_scopes(weight_scopes,
-                                                                 ivs_scopes,
-                                                                 *value_scopes)
-        flat_value_scopes = list(chain.from_iterable(value_scopes))
-        if self._ivs:
-            flat_value_scopes.extend(ivs_scopes)
-        return [Scope.merge_scopes(flat_value_scopes)]
-
-    def _compute_valid(self, weight_scopes, ivs_scopes, *value_scopes):
-        if not self._values:
-            raise StructureError("%s is missing input values" % self)
-        _, ivs_scopes_, *value_scopes_ = self._gather_input_scopes(weight_scopes,
-                                                                   ivs_scopes,
-                                                                   *value_scopes)
-        # If already invalid, return None
-        if (any(s is None for s in value_scopes_)
-                or (self._ivs and ivs_scopes_ is None)):
-            return None
-        flat_value_scopes = list(chain.from_iterable(value_scopes_))
-        # IVs
-        if self._ivs:
-            # Verify number of IVs
-            if len(ivs_scopes_) != len(flat_value_scopes):
-                raise StructureError("Number of IVs (%s) and values (%s) does "
-                                     "not match for %s"
-                                     % (len(ivs_scopes_), len(flat_value_scopes),
-                                        self))
-            # Check if scope of all IVs is just one and the same variable
-            if len(Scope.merge_scopes(ivs_scopes_)) > 1:
-                return None
-        # Check sum for completeness wrt values
-        first_scope = flat_value_scopes[0]
-        if any(s != first_scope for s in flat_value_scopes[1:]):
-            self.__info("%s is not complete with input value scopes %s",
-                        self, flat_value_scopes)
-            return None
-        return self._compute_scope(weight_scopes, ivs_scopes, *value_scopes)
-
-    @utils.lru_cache
-    def _compute_value_common(self, weight_tensor, ivs_tensor, *value_tensors):
-        """Common actions when computing value."""
-        # Check inputs
-        if not self._values:
-            raise StructureError("%s is missing input values" % self)
-        if not self._weights:
-            raise StructureError("%s is missing weights" % self)
-        # Prepare values
-        weight_tensor, ivs_tensor, *value_tensors = self._gather_input_tensors(
-            weight_tensor, ivs_tensor, *value_tensors)
-        values = utils.concat_maybe(value_tensors, 1)
-        return weight_tensor, ivs_tensor, values
-
-    @utils.lru_cache
-    def _compute_value(self, weight_tensor, ivs_tensor, *value_tensors):
-        weight_tensor, ivs_tensor, values = self._compute_value_common(
-            weight_tensor, ivs_tensor, *value_tensors)
-        values_selected = values * ivs_tensor if self._ivs else values
-        return tf.matmul(values_selected, tf.reshape(weight_tensor, [-1, 1]))
-
-    @utils.lru_cache
-    def _compute_log_value(self, weight_tensor, ivs_tensor, *value_tensors):
-        weight_tensor, ivs_tensor, values = self._compute_value_common(
-            weight_tensor, ivs_tensor, *value_tensors)
-        values_selected = values + ivs_tensor if self._ivs else values
-        values_weighted = values_selected + weight_tensor
-        log_sum = utils.reduce_log_sum(values_weighted)
-
-        @tf.custom_gradient
-        def value_gradient(*input_tensors):
-            def soft_gradient(gradients):
-                scattered_grads = self._compute_log_gradient(gradients, weight_tensor, ivs_tensor,
-                                                             *value_tensors, sum_weight_grads=True)
-                return [sg for sg in scattered_grads if sg is not None]
-            return log_sum, soft_gradient
-
-        input_tensors = [weight_tensor]
-        if self._ivs:
-            input_tensors.append(ivs_tensor)
-        [input_tensors.append(value_tensor) for value_tensor in value_tensors]
-        return value_gradient(*input_tensors)
-
-    @utils.lru_cache
-    def _compute_mpe_value(self, weight_tensor, ivs_tensor, *value_tensors):
-        weight_tensor, ivs_tensor, values = self._compute_value_common(
-            weight_tensor, ivs_tensor, *value_tensors)
-        values_selected = values * ivs_tensor if self._ivs else values
-        values_weighted = values_selected * weight_tensor
-        return tf.reduce_max(values_weighted, 1, keep_dims=True)
-
-    @utils.lru_cache
-    def _compute_log_mpe_value(self, weight_tensor, ivs_tensor, *value_tensors):
-        weight_tensor, ivs_tensor, values = self._compute_value_common(
-            weight_tensor, ivs_tensor, *value_tensors)
-        values_selected = values + ivs_tensor if self._ivs else values
-        values_weighted = values_selected + weight_tensor
-        return tf.reduce_max(values_weighted, 1, keep_dims=True)
-
-    @utils.lru_cache
-    def _compute_mpe_path_common(self, values_weighted, counts, weight_value,
-                                 ivs_value, *value_values):
-        # Propagate the counts to the max value
-        max_indices = tf.argmax(values_weighted, dimension=1)
-        max_counts = utils.scatter_values(params=tf.squeeze(counts, axis=1),
-                                          indices=max_indices,
-                                          num_out_cols=values_weighted.shape[1].value)
-        # Split the counts to value inputs
-        _, _, *value_sizes = self.get_input_sizes(None, None, *value_values)
-        max_counts_split = utils.split_maybe(max_counts, value_sizes, 1)
-        return self._scatter_to_input_tensors(
-            (max_counts, weight_value),  # Weights
-            (max_counts, ivs_value),  # IVs
-            *[(t, v) for t, v in zip(max_counts_split, value_values)])  # Values
-
-    @utils.lru_cache
-    def _compute_mpe_path(self, counts, weight_value, ivs_value, *value_values,
-                          add_random=None, use_unweighted=False, with_ivs=True):
-        # Get weighted, IV selected values
-        weight_value, ivs_value, values = self._compute_value_common(
-            weight_value, ivs_value, *value_values)
-        values_selected = values * ivs_value if self._ivs and with_ivs else values
-        values_weighted = values_selected * weight_value
-        return self._compute_mpe_path_common(
-            values_weighted, counts, weight_value, ivs_value, *value_values)
-
-    @utils.lru_cache
-    def _compute_log_mpe_path(self, counts, weight_value, ivs_value, *value_values,
-                              add_random=None, use_unweighted=False, with_ivs=True):
-        # Get weighted, IV selected values
-        weight_value, ivs_value, values = self._compute_value_common(
-            weight_value, ivs_value, *value_values)
-        values_selected = values + ivs_value if self._ivs and with_ivs else values
-
-        # WARN USING UNWEIGHTED VALUE
-        if not use_unweighted or any(v.node.is_var for v in self._values):
-            values_weighted = values_selected + weight_value
-        else:
-            values_weighted = values_selected
-
-        # / USING UNWEIGHTED VALUE
-
-        # WARN ADDING RANDOM NUMBERS
-        if add_random is not None:
-            values_weighted = tf.add(values_weighted, tf.random_uniform(
-                shape=(tf.shape(values_weighted)[0],
-                       values_weighted.shape[1].value),
-                minval=0, maxval=add_random,
-                dtype=conf.dtype))
-        # /ADDING RANDOM NUMBERS
-
-        return self._compute_mpe_path_common(
-            values_weighted, counts, weight_value, ivs_value, *value_values)
-
-<<<<<<< HEAD
-    @utils.lru_cache
-    def _compute_gradient(self, gradients, weight_value, ivs_value,
-                          *value_values, with_ivs=True):
-        weight_value, ivs_value, values = self._compute_value_common(
-            weight_value, ivs_value, *value_values)
-
-        weight_gradients = gradients * values
-        output_gradients = gradients * weight_value
-
-        # Split the output_gradients to value inputs
-        _, _, *value_sizes = self.get_input_sizes(None, None, *value_values)
-        output_gradients_split = utils.split_maybe(output_gradients, value_sizes, 1)
-
-        return self._scatter_to_input_tensors(
-            (weight_gradients, weight_value),  # Weights
-            (weight_gradients, ivs_value),  # IVs
-            *[(t, v) for t, v in zip(output_gradients_split, value_values)])  # Values
-
-    @utils.lru_cache
-    def _compute_log_gradient(self, gradients, weight_value, ivs_value,
-                              *value_values, with_ivs=True):
-=======
-    # def _compute_gradient(self, gradients, weight_value, ivs_value,
-    #                       *value_values, with_ivs=True):
-    #     weight_value, ivs_value, values = self._compute_value_common(
-    #         weight_value, ivs_value, *value_values)
-    #
-    #     weight_gradients = gradients * values
-    #     output_gradients = gradients * weight_value
-    #
-    #     # Split the output_gradients to value inputs
-    #     _, _, *value_sizes = self.get_input_sizes(None, None, *value_values)
-    #     output_gradients_split = utils.split_maybe(output_gradients, value_sizes, 1)
-    #
-    #     return self._scatter_to_input_tensors(
-    #         (weight_gradients, weight_value),  # Weights
-    #         (weight_gradients, ivs_value),  # IVs
-    #         *[(t, v) for t, v in zip(output_gradients_split, value_values)])  # Values
-
-    def _compute_log_gradient(self, gradients, weight_value, ivs_value, *value_values,
-                              with_ivs=True, sum_weight_grads=False):
->>>>>>> d449badc
-        weight_value, ivs_value, values = self._compute_value_common(
-            weight_value, ivs_value, *value_values)
-
-        values_selected = values + ivs_value if self._ivs and with_ivs else values
-        values_weighted = values_selected + weight_value
-
-        log_sum = utils.reduce_log_sum(values_weighted)
-        weight_gradients = gradients * tf.exp(values_weighted - log_sum)
-
-        output_gradients = weight_gradients
-
-        if sum_weight_grads:
-            weight_gradients = tf.reduce_sum(weight_gradients, axis=0, keepdims=True)
-
-        # Split the output_gradients to value inputs
-        _, _, *value_sizes = self.get_input_sizes(None, None, *value_values)
-        output_gradients_split = utils.split_maybe(output_gradients, value_sizes, 1)
-
-        return self._scatter_to_input_tensors(
-            (weight_gradients, weight_value),  # Weights
-            (output_gradients, ivs_value),  # IVs
-            *[(t, v) for t, v in zip(output_gradients_split, value_values)])  # Values
-
-<<<<<<< HEAD
-    @utils.lru_cache
-    def sum_exponents(self, values_weighted):
-        log_max = tf.reduce_max(values_weighted, 1, keep_dims=True)
-        log_rebased = tf.subtract(values_weighted, log_max)
-        return tf.reduce_sum(tf.exp(log_rebased), 1, keep_dims=True)
-
-    @utils.lru_cache
-=======
->>>>>>> d449badc
-    def _compute_log_gradient_log(self, gradients, weight_value, ivs_value,
-                                  *value_values, with_ivs=True):
-        weight_value, ivs_value, values = self._compute_value_common(
-            weight_value, ivs_value, *value_values)
-
-        values_selected = values + ivs_value if self._ivs and with_ivs else values
-        values_weighted = values_selected + weight_value
-
-        log_max = tf.reduce_max(values_weighted, axis=1, keep_dims=True)
-        log_rebased = tf.subtract(values_weighted, log_max)
-        expo_logs = tf.exp(log_rebased)
-        summed_exponents = tf.reduce_sum(expo_logs, axis=1, keep_dims=True)
-
-        max_indices = tf.argmax(values_weighted, axis=1)
-        expos_excl_max = tf.one_hot(max_indices, on_value=0.0, off_value=1.0,
-                                    depth=values_weighted.get_shape()[1],
-                                    dtype=conf.dtype) * tf.truediv(expo_logs,
-                                                                   summed_exponents)
-        summed_expos_excl_max = tf.reduce_sum(expos_excl_max, axis=1, keep_dims=True)
-        max_weight_gradient = 1.0 - summed_expos_excl_max
-        max_weight_gradient_scattered = \
-            tf.one_hot(max_indices, depth=values_weighted.get_shape()[1],
-                       dtype=conf.dtype) * max_weight_gradient
-        weight_gradients = gradients * (expos_excl_max + max_weight_gradient_scattered)
-
-        output_gradients = weight_gradients
-
-        # Split the output_gradients to value inputs
-        _, _, *value_sizes = self.get_input_sizes(None, None, *value_values)
-        output_gradients_split = utils.split_maybe(output_gradients, value_sizes, 1)
-
-        return self._scatter_to_input_tensors(
-            (weight_gradients, weight_value),  # Weights
-            (weight_gradients, ivs_value),  # IVs
-            *[(t, v) for t, v in zip(output_gradients_split, value_values)])  # Values+#
+# @register_serializable
+# class Sum(OpNode):
+#     """A node representing a single sum in an SPN.
+#
+#     Args:
+#         *values (input_like): Inputs providing input values to this node.
+#             See :meth:`~libspn.Input.as_input` for possible values.
+#         weights (input_like): Input providing weights node to this sum node.
+#             See :meth:`~libspn.Input.as_input` for possible values. If set
+#             to ``None``, the input is disconnected.
+#         ivs (input_like): Input providing IVs of an explicit latent variable
+#             associated with this sum node. See :meth:`~libspn.Input.as_input`
+#             for possible values. If set to ``None``, the input is disconnected.
+#         name (str): Name of the node.
+#
+#     Attributes:
+#         inference_type(InferenceType): Flag indicating the preferred inference
+#                                        type for this node that will be used
+#                                        during value calculation and learning.
+#                                        Can be changed at any time and will be
+#                                        used during the next inference/learning
+#                                        op generation.
+#     """
+#
+#     __logger = get_logger()
+#     __info = __logger.info
+#
+#     def __init__(self, *values, weights=None, ivs=None,
+#                  inference_type=InferenceType.MARGINAL, name="Sum"):
+#         super().__init__(inference_type, name)
+#         self.set_values(*values)
+#         self.set_weights(weights)
+#         self.set_ivs(ivs)
+#
+#     def serialize(self):
+#         data = super().serialize()
+#         data['values'] = [(i.node.name, i.indices) for i in self._values]
+#         if self._weights:
+#             data['weights'] = (self._weights.node.name, self._weights.indices)
+#         if self._ivs:
+#             data['ivs'] = (self._ivs.node.name, self._ivs.indices)
+#         return data
+#
+#     def deserialize(self, data):
+#         super().deserialize(data)
+#         self.set_values()
+#         self.set_weights()
+#         self.set_ivs()
+#
+#     def deserialize_inputs(self, data, nodes_by_name):
+#         super().deserialize_inputs(data, nodes_by_name)
+#         self._values = tuple(Input(nodes_by_name[nn], i)
+#                              for nn, i in data['values'])
+#         weights = data.get('weights', None)
+#         if weights:
+#             self._weights = Input(nodes_by_name[weights[0]], weights[1])
+#         ivs = data.get('ivs', None)
+#         if ivs:
+#             self._ivs = Input(nodes_by_name[ivs[0]], ivs[1])
+#
+#     @property
+#     @utils.docinherit(OpNode)
+#     def inputs(self):
+#         return (self._weights, self._ivs) + self._values
+#
+#     @property
+#     def weights(self):
+#         """Input: Weights input."""
+#         return self._weights
+#
+#     def set_weights(self, weights=None):
+#         """Set the weights input.
+#
+#         Args:
+#             weights (input_like): Input providing weights node to this sum node.
+#                 See :meth:`~libspn.Input.as_input` for possible values. If set
+#                 to ``None``, the input is disconnected.
+#         """
+#         weights, = self._parse_inputs(weights)
+#         if weights and not isinstance(weights.node, Weights):
+#             raise StructureError("%s is not Weights" % weights.node)
+#         self._weights = weights
+#
+#     @property
+#     def ivs(self):
+#         """Input: IVs input."""
+#         return self._ivs
+#
+#     def set_ivs(self, ivs=None):
+#         """Set the IVs input.
+#
+#         ivs (input_like): Input providing IVs of an explicit latent variable
+#             associated with this sum node. See :meth:`~libspn.Input.as_input`
+#             for possible values. If set to ``None``, the input is disconnected.
+#         """
+#         self._ivs, = self._parse_inputs(ivs)
+#
+#     @property
+#     def values(self):
+#         """list of Input: List of value inputs."""
+#         return self._values
+#
+#     def set_values(self, *values):
+#         """Set the inputs providing input values to this node. If no arguments
+#         are given, all existing value inputs get disconnected.
+#
+#         Args:
+#             *values (input_like): Inputs providing input values to this node.
+#                 See :meth:`~libspn.Input.as_input` for possible values.
+#         """
+#         self._values = self._parse_inputs(*values)
+#
+#     def add_values(self, *values):
+#         """Add more inputs providing input values to this node.
+#
+#         Args:
+#             *values (input_like): Inputs providing input values to this node.
+#                 See :meth:`~libspn.Input.as_input` for possible values.
+#         """
+#         self._values = self._values + self._parse_inputs(*values)
+#
+#     def generate_weights(self, init_value=1, trainable=True, input_sizes=None,
+#                          log=False, name=None):
+#         """Generate a weights node matching this sum node and connect it to
+#         this sum.
+#
+#         The function calculates the number of weights based on the number
+#         of input values of this sum. Therefore, weights should be generated
+#         once all inputs are added to this node.
+#
+#         Args:
+#             init_value: Initial value of the weights. For possible values, see
+#                 :meth:`~libspn.utils.broadcast_value`.
+#             trainable (bool): See :class:`~libspn.Weights`.
+#             input_sizes (list of int): Pre-computed sizes of each input of
+#                 this node.  If given, this function will not traverse the graph
+#                 to discover the sizes.
+#             log (bool): If "True", the weights are represented in log space.
+#             name (str): Name of the weighs node. If ``None`` use the name of the
+#                         sum + ``_Weights``.
+#
+#         Return:
+#             Weights: Generated weights node.
+#         """
+#         if not self._values:
+#             raise StructureError("%s is missing input values" % self)
+#         if name is None:
+#             name = self._name + "_Weights"
+#         # Count all input values
+#         if not input_sizes:
+#             input_sizes = self.get_input_sizes()
+#         num_values = sum(input_sizes[2:])  # Skip ivs, weights
+#         # Generate weights
+#         weights = Weights(init_value=init_value,
+#                           num_weights=num_values,
+#                           log=log,
+#                           trainable=trainable, name=name)
+#         self.set_weights(weights)
+#         return weights
+#
+#     def generate_ivs(self, feed=None, name=None):
+#         """Generate an IVs node matching this sum node and connect it to
+#         this sum.
+#
+#         IVs should be generated once all inputs are added to this node,
+#         otherwise the number of IVs will be incorrect.
+#
+#         Args:
+#             feed (Tensor): See :class:`~libspn.IVs`.
+#             name (str): Name of the IVs node. If ``None`` use the name of the
+#                         sum + ``_IVs``.
+#
+#         Return:
+#             IVs: Generated IVs node.
+#         """
+#         if not self._values:
+#             raise StructureError("%s is missing input values" % self)
+#         if name is None:
+#             name = self._name + "_IVs"
+#         # Count all input values
+#         num_values = sum(len(v.indices) if v.indices is not None
+#                          else v.node.get_out_size()
+#                          for v in self._values)
+#         ivs = IVs(feed=feed, num_vars=1, num_vals=num_values, name=name)
+#         self.set_ivs(ivs)
+#         return ivs
+#
+#     @property
+#     def _const_out_size(self):
+#         return True
+#
+#     def _compute_out_size(self, *input_out_sizes):
+#         return 1
+#
+#     def _compute_scope(self, weight_scopes, ivs_scopes, *value_scopes):
+#         if not self._values:
+#             raise StructureError("%s is missing input values" % self)
+#         _, ivs_scopes, *value_scopes = self._gather_input_scopes(weight_scopes,
+#                                                                  ivs_scopes,
+#                                                                  *value_scopes)
+#         flat_value_scopes = list(chain.from_iterable(value_scopes))
+#         if self._ivs:
+#             flat_value_scopes.extend(ivs_scopes)
+#         return [Scope.merge_scopes(flat_value_scopes)]
+#
+#     def _compute_valid(self, weight_scopes, ivs_scopes, *value_scopes):
+#         if not self._values:
+#             raise StructureError("%s is missing input values" % self)
+#         _, ivs_scopes_, *value_scopes_ = self._gather_input_scopes(weight_scopes,
+#                                                                    ivs_scopes,
+#                                                                    *value_scopes)
+#         # If already invalid, return None
+#         if (any(s is None for s in value_scopes_)
+#                 or (self._ivs and ivs_scopes_ is None)):
+#             return None
+#         flat_value_scopes = list(chain.from_iterable(value_scopes_))
+#         # IVs
+#         if self._ivs:
+#             # Verify number of IVs
+#             if len(ivs_scopes_) != len(flat_value_scopes):
+#                 raise StructureError("Number of IVs (%s) and values (%s) does "
+#                                      "not match for %s"
+#                                      % (len(ivs_scopes_), len(flat_value_scopes),
+#                                         self))
+#             # Check if scope of all IVs is just one and the same variable
+#             if len(Scope.merge_scopes(ivs_scopes_)) > 1:
+#                 return None
+#         # Check sum for completeness wrt values
+#         first_scope = flat_value_scopes[0]
+#         if any(s != first_scope for s in flat_value_scopes[1:]):
+#             self.__info("%s is not complete with input value scopes %s",
+#                         self, flat_value_scopes)
+#             return None
+#         return self._compute_scope(weight_scopes, ivs_scopes, *value_scopes)
+#
+#     def _compute_value_common(self, weight_tensor, ivs_tensor, *value_tensors):
+#         """Common actions when computing value."""
+#         # Check inputs
+#         if not self._values:
+#             raise StructureError("%s is missing input values" % self)
+#         if not self._weights:
+#             raise StructureError("%s is missing weights" % self)
+#         # Prepare values
+#         weight_tensor, ivs_tensor, *value_tensors = self._gather_input_tensors(
+#             weight_tensor, ivs_tensor, *value_tensors)
+#         values = utils.concat_maybe(value_tensors, 1)
+#         return weight_tensor, ivs_tensor, values
+#
+#     def _compute_value(self, weight_tensor, ivs_tensor, *value_tensors):
+#         weight_tensor, ivs_tensor, values = self._compute_value_common(
+#             weight_tensor, ivs_tensor, *value_tensors)
+#         values_selected = values * ivs_tensor if self._ivs else values
+#         return tf.matmul(values_selected, tf.reshape(weight_tensor, [-1, 1]))
+#
+#     def _compute_log_value(self, weight_tensor, ivs_tensor, *value_tensors):
+#         weight_tensor, ivs_tensor, values = self._compute_value_common(
+#             weight_tensor, ivs_tensor, *value_tensors)
+#         values_selected = values + ivs_tensor if self._ivs else values
+#         values_weighted = values_selected + weight_tensor
+#         log_sum = utils.reduce_log_sum(values_weighted)
+#
+#         @tf.custom_gradient
+#         def value_gradient(*input_tensors):
+#             def soft_gradient(gradients):
+#                 scattered_grads = self._compute_log_gradient(gradients, weight_tensor, ivs_tensor,
+#                                                              *value_tensors, sum_weight_grads=True)
+#                 return [sg for sg in scattered_grads if sg is not None]
+#             return log_sum, soft_gradient
+#
+#         input_tensors = [weight_tensor]
+#         if self._ivs:
+#             input_tensors.append(ivs_tensor)
+#         [input_tensors.append(value_tensor) for value_tensor in value_tensors]
+#         return value_gradient(*input_tensors)
+#
+#     def _compute_mpe_value(self, weight_tensor, ivs_tensor, *value_tensors):
+#         weight_tensor, ivs_tensor, values = self._compute_value_common(
+#             weight_tensor, ivs_tensor, *value_tensors)
+#         values_selected = values * ivs_tensor if self._ivs else values
+#         values_weighted = values_selected * weight_tensor
+#         return tf.reduce_max(values_weighted, 1, keep_dims=True)
+#
+#     def _compute_log_mpe_value(self, weight_tensor, ivs_tensor, *value_tensors):
+#         weight_tensor, ivs_tensor, values = self._compute_value_common(
+#             weight_tensor, ivs_tensor, *value_tensors)
+#         values_selected = values + ivs_tensor if self._ivs else values
+#         values_weighted = values_selected + weight_tensor
+#         return tf.reduce_max(values_weighted, 1, keep_dims=True)
+#
+#     def _compute_mpe_path_common(self, values_weighted, counts, weight_value,
+#                                  ivs_value, *value_values):
+#         # Propagate the counts to the max value
+#         max_indices = tf.argmax(values_weighted, dimension=1)
+#         max_counts = utils.scatter_values(params=tf.squeeze(counts, axis=1),
+#                                           indices=max_indices,
+#                                           num_out_cols=values_weighted.shape[1].value)
+#         # Split the counts to value inputs
+#         _, _, *value_sizes = self.get_input_sizes(None, None, *value_values)
+#         max_counts_split = utils.split_maybe(max_counts, value_sizes, 1)
+#         return self._scatter_to_input_tensors(
+#             (max_counts, weight_value),  # Weights
+#             (max_counts, ivs_value),  # IVs
+#             *[(t, v) for t, v in zip(max_counts_split, value_values)])  # Values
+#
+#     def _compute_mpe_path(self, counts, weight_value, ivs_value, *value_values,
+#                           add_random=None, use_unweighted=False, with_ivs=True):
+#         # Get weighted, IV selected values
+#         weight_value, ivs_value, values = self._compute_value_common(
+#             weight_value, ivs_value, *value_values)
+#         values_selected = values * ivs_value if self._ivs and with_ivs else values
+#         values_weighted = values_selected * weight_value
+#         return self._compute_mpe_path_common(
+#             values_weighted, counts, weight_value, ivs_value, *value_values)
+#
+#     def _compute_log_mpe_path(self, counts, weight_value, ivs_value, *value_values,
+#                               add_random=None, use_unweighted=False, with_ivs=True):
+#         # Get weighted, IV selected values
+#         weight_value, ivs_value, values = self._compute_value_common(
+#             weight_value, ivs_value, *value_values)
+#         values_selected = values + ivs_value if self._ivs and with_ivs else values
+#
+#         # WARN USING UNWEIGHTED VALUE
+#         if not use_unweighted or any(v.node.is_var for v in self._values):
+#             values_weighted = values_selected + weight_value
+#         else:
+#             values_weighted = values_selected
+#
+#         # / USING UNWEIGHTED VALUE
+#
+#         # WARN ADDING RANDOM NUMBERS
+#         if add_random is not None:
+#             values_weighted = tf.add(values_weighted, tf.random_uniform(
+#                 shape=(tf.shape(values_weighted)[0],
+#                        values_weighted.shape[1].value),
+#                 minval=0, maxval=add_random,
+#                 dtype=conf.dtype))
+#         # /ADDING RANDOM NUMBERS
+#
+#         return self._compute_mpe_path_common(
+#             values_weighted, counts, weight_value, ivs_value, *value_values)
+#
+#     # def _compute_gradient(self, gradients, weight_value, ivs_value,
+#     #                       *value_values, with_ivs=True):
+#     #     weight_value, ivs_value, values = self._compute_value_common(
+#     #         weight_value, ivs_value, *value_values)
+#     #
+#     #     weight_gradients = gradients * values
+#     #     output_gradients = gradients * weight_value
+#     #
+#     #     # Split the output_gradients to value inputs
+#     #     _, _, *value_sizes = self.get_input_sizes(None, None, *value_values)
+#     #     output_gradients_split = utils.split_maybe(output_gradients, value_sizes, 1)
+#     #
+#     #     return self._scatter_to_input_tensors(
+#     #         (weight_gradients, weight_value),  # Weights
+#     #         (weight_gradients, ivs_value),  # IVs
+#     #         *[(t, v) for t, v in zip(output_gradients_split, value_values)])  # Values
+#
+#     def _compute_log_gradient(self, gradients, weight_value, ivs_value, *value_values,
+#                               with_ivs=True, sum_weight_grads=False):
+#         weight_value, ivs_value, values = self._compute_value_common(
+#             weight_value, ivs_value, *value_values)
+#
+#         values_selected = values + ivs_value if self._ivs and with_ivs else values
+#         values_weighted = values_selected + weight_value
+#
+#         log_sum = utils.reduce_log_sum(values_weighted)
+#         weight_gradients = gradients * tf.exp(values_weighted - log_sum)
+#
+#         output_gradients = weight_gradients
+#
+#         if sum_weight_grads:
+#             weight_gradients = tf.reduce_sum(weight_gradients, axis=0, keepdims=True)
+#
+#         # Split the output_gradients to value inputs
+#         _, _, *value_sizes = self.get_input_sizes(None, None, *value_values)
+#         output_gradients_split = utils.split_maybe(output_gradients, value_sizes, 1)
+#
+#         return self._scatter_to_input_tensors(
+#             (weight_gradients, weight_value),  # Weights
+#             (output_gradients, ivs_value),  # IVs
+#             *[(t, v) for t, v in zip(output_gradients_split, value_values)])  # Values
+#
+#     def sum_exponents(self, values_weighted):
+#         log_max = tf.reduce_max(values_weighted, 1, keep_dims=True)
+#         log_rebased = tf.subtract(values_weighted, log_max)
+#         return tf.reduce_sum(tf.exp(log_rebased), 1, keep_dims=True)
+#
+#     def _compute_log_gradient_log(self, gradients, weight_value, ivs_value,
+#                                   *value_values, with_ivs=True):
+#         weight_value, ivs_value, values = self._compute_value_common(
+#             weight_value, ivs_value, *value_values)
+#
+#         values_selected = values + ivs_value if self._ivs and with_ivs else values
+#         values_weighted = values_selected + weight_value
+#
+#         log_max = tf.reduce_max(values_weighted, axis=1, keep_dims=True)
+#         log_rebased = tf.subtract(values_weighted, log_max)
+#         expo_logs = tf.exp(log_rebased)
+#         summed_exponents = tf.reduce_sum(expo_logs, axis=1, keep_dims=True)
+#
+#         max_indices = tf.argmax(values_weighted, axis=1)
+#         expos_excl_max = tf.one_hot(max_indices, on_value=0.0, off_value=1.0,
+#                                     depth=values_weighted.get_shape()[1],
+#                                     dtype=conf.dtype) * tf.truediv(expo_logs,
+#                                                                    summed_exponents)
+#         summed_expos_excl_max = tf.reduce_sum(expos_excl_max, axis=1, keep_dims=True)
+#         max_weight_gradient = 1.0 - summed_expos_excl_max
+#         max_weight_gradient_scattered = \
+#             tf.one_hot(max_indices, depth=values_weighted.get_shape()[1],
+#                        dtype=conf.dtype) * max_weight_gradient
+#         weight_gradients = gradients * (expos_excl_max + max_weight_gradient_scattered)
+#
+#         output_gradients = weight_gradients
+#
+#         # Split the output_gradients to value inputs
+#         _, _, *value_sizes = self.get_input_sizes(None, None, *value_values)
+#         output_gradients_split = utils.split_maybe(output_gradients, value_sizes, 1)
+#
+#         return self._scatter_to_input_tensors(
+#             (weight_gradients, weight_value),  # Weights
+#             (weight_gradients, ivs_value),  # IVs
+#             *[(t, v) for t, v in zip(output_gradients_split, value_values)])  # Values