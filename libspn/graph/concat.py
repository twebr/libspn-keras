--- conflicted
+++ resolved
@@ -6,7 +6,6 @@
 # ------------------------------------------------------------------------
 
 from itertools import chain
-import tensorflow as tf
 from libspn.graph.node import OpNode, Input
 from libspn import utils
 from libspn.inference.type import InferenceType
@@ -169,11 +168,7 @@
         return self._axis == 3
 
     def _compute_mpe_path(self, counts, *input_values, add_random=False,
-<<<<<<< HEAD
-                          use_unweighted=False, with_ivs=False):
-=======
                           use_unweighted=False):
->>>>>>> 88819899
         # Check inputs
         if not self._inputs:
             raise StructureError("%s is missing inputs." % self)
@@ -191,9 +186,5 @@
                                                 zip(split, input_values)])
 
     def _compute_log_mpe_path(self, counts, *value_values, add_random=False,
-<<<<<<< HEAD
-                              use_unweighted=False, with_ivs=False):
-=======
                               use_unweighted=False):
->>>>>>> 88819899
         return self._compute_mpe_path(counts, *value_values)