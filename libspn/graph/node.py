# ------------------------------------------------------------------------
# Copyright (C) 2016-2017 Andrzej Pronobis - All Rights Reserved
#
# This file is part of LibSPN. Unauthorized use or copying of this file,
# via any medium is strictly prohibited. Proprietary and confidential.
# ------------------------------------------------------------------------
import abc
from abc import ABC, abstractmethod, abstractproperty
from collections import namedtuple, OrderedDict

import tensorflow as tf
import tensorflow.contrib.distributions as tfd
from libspn import utils, conf
from libspn.inference.type import InferenceType
from libspn.learning.type import GradientType
from libspn.exceptions import StructureError
from libspn.graph.algorithms import compute_graph_up, traverse_graph


class GraphData():
    """Data structure holding information common for all SPN nodes
    in the same TensorFlow graph.

    Right now, we do not keep here anything, but we were, and we might in
    the future, therefore we keep this class for now.
    """

    def __init__(self, tf_graph):
        self._tf_graph = tf_graph

    @property
    def tf_graph(self):
        return self._tf_graph

    @staticmethod
    def get(tf_graph=None):
        """Get GraphData for the TF graph or install a new GraphData if the
        TF graph does not have one yet.

        Args:
            graph: The TF graph to use, if ``None``, use current.

        Return:
            GraphData: Graph data attached to the TF graph.
        """
        if tf_graph is None:
            tf_graph = tf.get_default_graph()
        if not hasattr(tf_graph, 'spn_data'):
            tf_graph.spn_data = GraphData(tf_graph)
        return tf_graph.spn_data


class Input():

    """Holds information about a single input of an operation node. The input
    can be either disconnected (in which case it casts to ``False``) or
    connected to selected elements of an output of a specific node. The
    elements to which the input is connected (and their order) are indicated
    using ``indices``. If indices is set to ``None`` all output elements are
    used in the order in which they are produced.

    Attributes:
        node (Node): The node attached to the input. If set to ``None``, this
                     input is disconnected and has nothing attached.
        indices (int or list of int): A list of indices of elements in the
            tensor produced by the input node that will be attached to the
            input. The indices do not have to be sorted and their order will
            specify the order in which the elements are attached to the input.
            If ``indices`` is ``None``, all elements are attached to the input
            in the order in which they appear in the tensor produced by the
            input node.
    """

    def __init__(self, node=None, indices=None):
        # Disconnected input?
        if node is None:
            self.node = None
            self.indices = None
            return

        # Verify node
        if not isinstance(node, Node):
            raise TypeError("Input node %s is not a Node" % (node,))
        self.node = node

        # Wrap indices in a list
        if isinstance(indices, int):
            indices = [indices]

        # Verify indices
        if isinstance(indices, list):
            # List empty?
            if not indices:
                raise ValueError("Indices for node %s are an empty list"
                                 % (node,))
            # Verify index values
            if any(not isinstance(j, int) or j < 0 for j in indices):
                raise ValueError("Indices %s for node %s are not non-negative"
                                 " integers" % (indices, node))
            # Check for duplicates - duplicated indices cannot be handled
            # properly during the downward pass since integrating multiple
            # parents happens only on the level of inputs, not indices.
            # if len(set(indices)) != len(indices):
            #     raise ValueError("Indices %s for node %s contain duplicates"
            #                      % (indices, node))
        elif indices is not None:
            raise TypeError("Invalid indices %s for node %s" % (indices, node))
        self.indices = indices

    @classmethod
    def as_input(cls, value):
        """Convert ``value`` to a valid :class:`Input` if it is not
        :class:`Input` already.

        Args:
            value: An :class:`Input`, a :class:`Node`, or a tuple
                   ``(node, indices)``, where indices can be a single index,
                   a list of integer indices or ``None``.
        """
        # None
        if value is None:
            return cls(None)
        # Input
        if isinstance(value, cls):
            return value
        # Node
        elif isinstance(value, Node):
            return cls(value, None)
        # Tuple
        elif isinstance(value, tuple) and len(value) == 2:
            return cls(value[0], value[1])
        else:
            raise TypeError("Cannot convert %s to an input" % (value,))

    @property
    def is_op(self):
        """Returns ``True`` if the input is connected to an operation node."""
        return isinstance(self.node, OpNode)

    @property
    def is_param(self):
        """Returns ``True`` if the input is connected to a parameter node."""
        return isinstance(self.node, ParamNode)

    @property
    def is_var(self):
        """Returns ``True`` if the input is connected to a variable node."""
        return isinstance(self.node, VarNode)

    @property
    def is_distribution(self):
        return isinstance(self.node, DistributionNode)

    def get_size(self, input_tensor):
        """Get the size of the input.

        Args:
            input_tensor (Tensor): The tensor produced by the node connected
                                   to the input.

        Return:
           int: Size of the input.
        """
        # Get input node output size from tensor
        input_tensor_shape = input_tensor.get_shape()
        if input_tensor_shape.ndims == 1:
            out_size = int(input_tensor_shape[0])
        else:
            out_size = int(input_tensor_shape[1])
        # Calculate input size
        return out_size if self.indices is None else len(self.indices)

    def __bool__(self):
        """Returns True if a node is connected to this input."""
        return self.node is not None

    def __repr__(self):
        return "Input(%s, %s)" % (self.node, self.indices)

    def __eq__(self, other):
        if not isinstance(other, Input):
            raise ValueError("Cannot compare Input and %s" %
                             type(other))
        return self.node is other.node and self.indices == other.indices

    def __ne__(self, other):
        if not isinstance(other, Input):
            raise ValueError("Cannot compare Input and %s" %
                             type(other))
        return self.node is not other.node or self.indices != other.indices


class Node(ABC):
    """An abstract class defining the interface of a node of the SPN graph.

    Args:
        name (str): Name of the node.

    Attributes:
        inference_type(InferenceType): Flag indicating the preferred inference
                                       type for this node that will be used
                                       during value calculation and learning.
                                       Can be changed at any time and will be
                                       used during the next inference/learning
                                       op generation.
        gradient_type(GradientType): Flag indicating the preferred gradient
                                     type for this node that will be used
                                     during gradient computation. Can be
                                     changed at any time and will be used
                                     during the next learning op generation.
    """

    def __init__(self, inference_type, name, gradient_type=GradientType.SOFT):
        self._graph_data = GraphData.get()
        if name is None:
            name = "Node"
        self._name = self.tf_graph.unique_name(name)
        self.inference_type = inference_type
        self.gradient_type = gradient_type
        with tf.name_scope(self._name + "/"):
            self._create()

    @abstractmethod
    def serialize(self):
        """Convert the data in this node into a dictionary for serialization.

        Returns:
            dict: Dictionary with all the data to be serialized.
        """
        return {'name': self._name,
                'inference_type': self.inference_type.name,
                'gradient_type': self.gradient_type.name}

    @abstractmethod
    def deserialize(self, data):
        """Initialize this node with the ``data`` dict during deserialization.

        Args:
            data (dict): Dictionary with all the data to be deserialized.
        """
        Node.__init__(self, name=data['name'],
                      inference_type=InferenceType[data['inference_type']],
                      gradient_type=GradientType[data['gradient_type']])

    @property
    def name(self):
        """str: Name of the node."""
        return self._name

    @property
    def tf_graph(self):
        """TensorFlow graph with which this SPN graph node is associated."""
        return self._graph_data.tf_graph

    @property
    def is_op(self):
        """Returns ``True`` if the node is an operation node."""
        # Not the best oop, but avoids the need for importing .node to check
        return isinstance(self, OpNode)

    @property
    def is_param(self):
        """Returns ``True`` if the node is a parameter node."""
        # Not the best oop, but avoids the need for importing .node to check
        return isinstance(self, ParamNode)

    @property
    def is_var(self):
        """Returns ``True`` if the node is a variable node."""
        # Not the best oop, but avoids the need for importing .node to check
        return isinstance(self, VarNode)

    def get_tf_graph_size(self):
        """Get the size of the TensorFlow graph with which this SPN graph node is associated."""
        return len(self.tf_graph.get_operations())

    def get_nodes(self, skip_params=False):
        """Get a list of nodes in the (sub-)graph rooted in this node.

        Args:
            skip_params (bool): If ``True``, param nodes will not be included.

        Returns:
            list of Node: List of nodes.
        """
        nodes = []
        traverse_graph(self, fun=lambda node: nodes.append(node),
                       skip_params=skip_params)
        return nodes

    def get_num_nodes(self, skip_params=False):
        """Get the number of nodes in the SPN graph for which this node is root.

        Args:
            skip_params (bool): If ``True`` don't count param nodes.

        Returns:
            int: Number of nodes.
        """
        class Counter:
            """"Mutable int."""

            def __init__(self):
                self.val = 0

            def inc(self):
                self.val += 1

        c = Counter()
        traverse_graph(self, fun=lambda node: c.inc(),
                       skip_params=skip_params)
        return c.val

    def get_out_size(self):
        """Get the size of the output of this node.  The size might depend on
        the inputs of this node and might change if new inputs are added.

        Returns:
            int: The size of the output.
        """
        return compute_graph_up(self,
                                (lambda node, *args:
                                 node._compute_out_size(*args)),
                                (lambda node: node._const_out_size))

    def get_scope(self):
        """Get the scope of each output value of this node.

        Returns:
            list of Scope: A list of length ``out_size`` containing scopes of
                           each output of this node.
        """
        return compute_graph_up(self, (lambda node, *args:
                                       node._compute_scope(*args)))

    def is_valid(self):
        """Check if the SPN rooted in this node is complete and decomposable.
        If a node has multiple outputs, it is considered valid if all outputs
        of that node come from a valid SPN.

        Returns:
            bool: ``True`` if this SPN is complete and decomposable.
        """
        return (compute_graph_up(self, (lambda node, *args:
                                        node._compute_valid(*args)))
                is not None)

    def get_value(self, inference_type=None):
        """Assemble TF operations computing the value of the SPN rooted in
        this node.

        Args:
            inference_type (InferenceType): Determines the type of inference
                that should be used. If set to ``None``, the inference type is
                specified by the ``inference_type`` flag of the node. If set to
                ``MARGINAL``, marginal inference will be used for all nodes. If
                set to ``MPE``, MPE inference will be used for all nodes.

        Returns:
            Tensor: A tensor of shape ``[None, out_size]``, where the first
            dimension corresponds to the batch size.
        """
        from libspn.inference.value import Value
        return Value(inference_type).get_value(self)

    def get_log_value(self, inference_type=None):
        """Assemble TF operations computing the log value of the SPN rooted in
        this node.

        Args:
            inference_type (InferenceType): Determines the type of inference
                that should be used. If set to ``None``, the inference type is
                specified by the ``inference_type`` flag of the node. If set to
                ``MARGINAL``, marginal inference will be used for all nodes. If
                set to ``MPE``, MPE inference will be used for all nodes.

        Returns:
            Tensor: A tensor of shape ``[None, out_size]``, where the first
            dimension corresponds to the batch size.
        """
        from libspn.inference.value import LogValue
        return LogValue(inference_type).get_value(self)

    def set_inference_types(self, inference_type):
        """Set inference type for each node in the SPN rooted in this node.

        Args:
           inference_type (InferenceType): Inference type to set for the nodes.
        """
        def fun(node):
            node.inference_type = inference_type

        traverse_graph(self, fun=fun, skip_params=False)

    def set_gradient_types(self, gradient_type):
        """Set gradient type for each node in the SPN rooted in this node.

        Args:
           gradient_type (GradientType): Gradient type to set for the nodes.
        """
        def fun(node):
            node.gradient_type = gradient_type

        traverse_graph(self, fun=fun, skip_params=False)

    def _create(self):
        """Create any TF placeholder or variable that need to be instantiated
        during the creation of the node and shared between all operations.

        To be re-implemented in a subclass.
        """

    @abstractproperty
    def _const_out_size(self):
        """bool: If True, the number of outputs of this node does not depend
        on the inputs of the node and is fixed.

        To be re-implemented in sub-classes.
        """

    @abstractmethod
    def _compute_out_size(self, *input_out_sizes):
        """Compute the size of the output of this node.

        To be re-implemented in sub-classes.

        Args:
            *input_out_sizes (int): For each input, the size of the output of
                                    the input node.

        Returns:
            int: Size of the output of this node.
        """

    @abstractmethod
    def _compute_scope(self, *input_scopes):
        """Compute the scope of each output value of this node.

        To be re-implemented in sub-classes.

        Args:
            *input_scopes (list of Scope): For each input, scopes of all output
                                           values of the input node.

        Returns:
            list of Scope: A list of length ``out_size`` containing scopes of
            all output values of this node.
        """

    @abstractmethod
    def _compute_valid(self, *input_scopes):
        """Check for validity of the SPN rooted in this node. If the node has
        multiple outputs, it is considered valid if all outputs of that node
        come from a valid SPN.

        If valid, return the scope of each output value of this node, otherwise,
        return ``None`` to indicate that the node/SPN is not valid.

        To be re-implemented in sub-classes.

        Args:
            *input_scopes (list of Scope): For each input, scopes of all output
                 values of the input node or ``None`` if the SPN was found to be
                 invalid already.

        Returns:
            list of Scope: A list of length ``out_size`` containing scopes of
            all output of this node if the SPN rooted in this node is valid,
            otherwise ``None``.
        """

    @abstractmethod
    def _compute_value(self, *input_tensors):
        """Assemble TF operations computing the marginal value of this node.

        To be re-implemented in sub-classes.

        Args:
            *input_tensors (Tensor): For each input, a tensor produced by
                                     the input node.

        Returns:
            Tensor: A tensor of shape ``[None, out_size]``, where the first
            dimension corresponds to the batch size.
        """

    @abstractmethod
    def _compute_log_value(self, *input_tensors):
        """Assemble TF operations computing the marginal log value of this node.

        To be re-implemented in sub-classes.

        Args:
            *input_tensors (Tensor): For each input, a tensor produced by
                                     the input node.

        Returns:
            Tensor: A tensor of shape ``[None, out_size]``, where the first
            dimension corresponds to the batch size.
        """

    @abstractmethod
    def _compute_mpe_value(self, *input_tensors):
        """Assemble TF operations computing the MPE value of this node.

        To be re-implemented in sub-classes.

        Args:
            *input_tensors (Tensor): For each input, a tensor produced by
                                     the input node.

        Returns:
            Tensor: A tensor of shape ``[None, out_size]``, where the first
            dimension corresponds to the batch size.
        """

    @abstractmethod
    def _compute_log_mpe_value(self, *input_tensors):
        """Assemble TF operations computing the log MPE value of this node.

        To be re-implemented in sub-classes.

        Args:
            *input_tensors (Tensor): For each input, a tensor produced by
                                     the input node.

        Returns:
            Tensor: A tensor of shape ``[None, out_size]``, where the first
            dimension corresponds to the batch size.
        """

    def __repr__(self):
        return self._name

    def __ge__(self, other):
        """Enables sorting nodes."""
        return id(self) >= id(other)

    def __gt__(self, other):
        """Enables sorting nodes."""
        return id(self) > id(other)

    def __le__(self, other):
        """Enables sorting nodes."""
        return id(self) <= id(other)

    def __lt__(self, other):
        """Enables sorting nodes."""
        return id(self) < id(other)


class OpNode(Node):
    """An abstract class defining an operation node of the SPN graph.

    Args:
        name (str): Name of the node.

    Attributes:
        inference_type(InferenceType): Flag indicating the preferred inference
                                       type for this node that will be used
                                       during value calculation and learning.
                                       Can be changed at any time and will be
                                       used during the next inference/learning
                                       op generation.
        gradient_type(GradientType): Flag indicating the preferred gradient
                                     type for this node that will be used
                                     during gradient computation. Can be
                                     changed at any time and will be used
                                     during the next learning op generation.
    """

<<<<<<< HEAD
    def __init__(self, inference_type=InferenceType.MARGINAL, dropout_keep_prob=None,
                 name=None):
        self._dropout_keep_prob = dropout_keep_prob
        super().__init__(inference_type, name)
=======
    def __init__(self, inference_type=InferenceType.MARGINAL, gradient_type=GradientType.SOFT,
                 name=None):
        super().__init__(inference_type, name, gradient_type)
>>>>>>> bb4cc317

    @abstractmethod
    def deserialize_inputs(self, data, nodes_by_name):
        """Attach inputs to this node during deserialization.

        Args:
            data (dict): Dictionary with all the data to be deserialized.
            nodes_by_name (dict): Dictionary of nodes indexed by their original
                                  name.
        """

    @abstractproperty
    def inputs(self):
        """list of Input: Inputs of this node."""
        return tuple()

    def get_input_sizes(self, *input_tensors):
        """Get the sizes of inputs of this node (as selected by indices).
        If the input is disconnected, ``None`` is returned for that input.

        Args:
            *input_tensors (Tensor): Optional tensors with values produced by
                the nodes connected to the inputs. If not given, the input sizes
                will be computed by traversing the graph. If given, the input
                sizes will be computed based on the sizes of ``input_tensors``.
                If ``None`` is given for an input, ``None`` is returned for that
                input.

        Returns:
            list of int: For each input, the size of the input.
        """
        def val_fun(node, *args):
            if node is self:
                return self._gather_input_sizes(*args)
            else:
                return node._compute_out_size(*args)

        def const_fun(node):
            if node is self:
                # Make sure to go through the children of this node
                return False
            else:
                return node._const_out_size

        if input_tensors:
            if len(self.inputs) != len(input_tensors):
                raise ValueError("Number of 'input_tensors' must be the same"
                                 " as the number of inputs.")
            return tuple(None if not inpt or tensor is None
                         else inpt.get_size(tensor)
                         for inpt, tensor
                         in zip(self.inputs, input_tensors))
        else:
            return compute_graph_up(self, val_fun=val_fun, const_fun=const_fun)

    def _parse_inputs(self, *input_likes):
        """Convert the given input_like values to Inputs and verify that the
        inputs are compatible with this node.

        Args:
            *input_likes (input_like): Input descriptions. See
                :meth:`~libspn.Input.as_input` for possible values.

        Returns:
            tuple of Input: Tuple of :class:``~libspn.Input``, one for each
            argument.
        """
        def convert(input_like):
            inpt = Input.as_input(input_like)
            if inpt and inpt.node.tf_graph is not self.tf_graph:
                raise StructureError("%s is in a different TF graph than %s"
                                     % (inpt.node, self))
            return inpt

        return tuple(convert(i) for i in input_likes)

    def _gather_input_sizes(self, *input_out_sizes):
        """For each input, count the input values selected by the input indices.
        If the input is disconnected or ``None`` is given as input_out_size,
        ``None`` is returned for that input.

        Args:
            *input_out_sizes (int): For each input, the size of the output of
                                    the input node.

        Returns:
            list of int: For each input, the size of the input.
        """
        return tuple(None if not inpt or s is None
                     else s if inpt.indices is None
                     else len(inpt.indices)
                     for inpt, s in zip(self.inputs, input_out_sizes))

    def _gather_input_scopes(self, *input_scopes):
        """For each input, gather the scopes of input node output values
        selected by the input indices. If the input is disconnected or ``None``
        is given as input scopes for the input, ``None`` is returned for that
        input.

        Args:
            *input_scopes (list of Scope): For each input, scopes of all output
                                           values of the input node.

        Returns:
            tuple of list of Scopes: For each input, scopes of the output
            values of the input node which are selected by indices (and in the
            order indicated by indices) or ``None``.
        """
        return tuple(None if not inpt or s is None
                     else s if inpt.indices is None
                     else [s[index] for index in inpt.indices]
                     for (inpt, s) in zip(self.inputs, input_scopes))

    def _gather_input_tensors(self, *input_tensors):
        """For each input, gather the elements of the tensor output by the
        input node. The elements indicated by the input indices are gathered
        in the order given by the input indices into a single tensor. If input
        indices are ``None``, it adds no operations for the input tensor and
        forwards it as is. If the input is disconnected or ``None`` is given as
        the input tensor, ``None`` is returned for that input.

        Args:
            *inputs_tensors (Tensor): For each input, a tensor produced by the
                                      input node.

        Returns:
            list of Tensor: For each input, a tensor of shape ``[None, num_elems]``,
            where the first dimension corresponds to the batch size, and
            ``num_elems`` is the number of elements of the input tensor selected
            by the input indices.
        """
        with tf.name_scope("gather_input_tensors", values=input_tensors):
            return tuple(None if not i or it is None
                         else it if i.indices is None
                         else utils.gather_cols(it, i.indices)
                         for i, it in
                         zip(self.inputs, input_tensors))

    def _scatter_to_input_tensors(self, *tuples):
        """For each input, scatter the given tensor to elements indicated by
        input indices. This reverses what ``gather_input_tensors`` is doing.
        If input indices are ``None``, it adds no operations and forwards the
        tensor as is. If the input is disconnected or ``None`` is given in
        ``*tuples``, ``None`` is returned for that input.

        Args:
            *tuples (tuple): For each input, a tuple ``(tensor, input_tensor)``,
                where ``tensor`` is the tensor to be scattered, and
                ``input_tensor`` is the tensor produced by the input node. The
                second tensor is used only to retrieve the appropriate dimensions.

        Returns:
            list of Tensor: A list of tensors containing scattered values.
        """
        with tf.name_scope("scatter_to_input_tensors", values=[t[0] for t in tuples]):
            return tuple(None if not i or t is None
                         else t[0] if i.indices is None
                         else utils.scatter_cols(
                             t[0], i.indices,
                             int(t[1].get_shape()
                                 [0 if t[1].get_shape().ndims == 1 else 1]))
                         for i, t in zip(self.inputs, tuples))

    @abstractmethod
    def _compute_mpe_path(self, counts, *input_values):
        """Assemble TF operations computing the MPE branch counts for each input
        of the node.

        To be re-implemented in sub-classes.

        Args:
            counts (Tensor): Branch counts for each output value of this node.
            *input_values (Tensor): For each input, a tensor containing the value
                                    or log value produced by the input node. Can
                                    be ``None`` if the input is not connected.

        Returns:
            list of Tensor: For each input, branch counts to pass to the node
            connected to the input. Each tensor is of shape ``[None, out_size]``,
            where the first dimension corresponds to the batch size and the
            second dimension is the size of the output of the input node.
        """

    @abstractmethod
    def _compute_log_mpe_path(self, counts, *input_values):
        """Assemble TF operations computing the MPE branch counts for each input
        of the node assuming that value is computed in log space.

        To be re-implemented in sub-classes.

        Args:
            counts (Tensor): Branch counts for each output value of this node.
            *input_values (Tensor): For each input, a tensor containing the value
                                    or log value produced by the input node. Can
                                    be ``None`` if the input is not connected.

        Returns:
            list of Tensor: For each input, branch counts to pass to the node
            connected to the input. Each tensor is of shape ``[None, out_size]``,
            where the first dimension corresponds to the batch size and the
            second dimension is the size of the output of the input node.
        """

    @utils.lru_cache
    def _create_dropout_mask(self, keep_prob, shape, log=True, name="DropoutMask"):
        """Creates a dropout mask with values drawn from a Bernoulli distribution with parameter
        ``keep_prob``.
<<<<<<< HEAD

        Args:
            keep_prob (Tensor): A float ``Tensor`` indicating the probability of keeping an element
                active.
            shape (Tensor): A 1D ``Tensor`` specifying the shape of the

        """
        with tf.name_scope(name):
            mask = tfd.Bernoulli(probs=keep_prob, dtype=conf.dtype, name="DropoutMaskBernoulli")\
                .sample(sample_shape=shape)
            return tf.log(mask) if log else mask

    @property
    def dropout_keep_prob(self):
        return self._dropout_keep_prob

    def set_dropout_keep_prob(self, p):
        self._dropout_keep_prob = p

    # @abstractmethod
    # def _compute_gradient(self, gradients, *input_values):
    #     """Assemble TF operations computing gradients for each input of the node.
    #
    #     To be re-implemented in sub-classes.
    #
    #     Args:
    #         counts (Tensor): Branch counts for each output value of this node.
    #         *input_values (Tensor): For each input, a tensor containing the value
    #                                 or log value produced by the input node. Can
    #                                 be ``None`` if the input is not connected.
    #
    #     Returns:
    #         list of Tensor: For each input, branch counts to pass to the node
    #         connected to the input. Each tensor is of shape ``[None, out_size]``,
    #         where the first dimension corresponds to the batch size and the
    #         second dimension is the size of the output of the input node.
    #     """
=======
>>>>>>> bb4cc317

        Args:
            keep_prob (Tensor): A float ``Tensor`` indicating the probability of keeping an element
                active.
            shape (Tensor): A 1D ``Tensor`` specifying the shape of the

        """
        with tf.name_scope(name):
            mask = tfd.Bernoulli(probs=keep_prob, dtype=conf.dtype, name="DropoutMaskBernoulli")\
                .sample(sample_shape=shape)
            return tf.log(mask) if log else mask

class VarNode(Node):
    """An abstract class defining a variable node of the SPN graph.

    Args:
        feed (Tensor): Tensor feeding this node or ``None``. If ``None``,
                       an internal placeholder will be used to feed this node.
        name (str): Name of the node.
    """

    def __init__(self, feed=None, name=None):
        super().__init__(InferenceType.MARGINAL, name)
        self.attach_feed(feed)

    @utils.docinherit(Node)
    @abstractmethod
    def deserialize(self, data):
        super().deserialize(data)
        self.attach_feed(None)

    def attach_feed(self, feed):
        """Set a tensor that feeds this node.

        Args:
           feed (Tensor): Tensor feeding this node or ``None``. If ``None``,
                          an internal placeholder will be used to feed this
                          node.
        """
        if feed is None:
            self._feed = self._placeholder
        else:
            self._feed = feed

    @property
    def feed(self):
        """Tensor: Tensor feeding this node."""
        return self._feed

    @utils.docinherit(Node)
    def _create(self):
        self._placeholder = self._create_placeholder()

    @abstractmethod
    def _create_placeholder(self):
        """Create a placeholder that will be used to feed this variable node
        when no other feed is available.

        To be re-implemented in a sub-class.

        Returns:
            Tensor: A TF placeholder.
        """

    def _const_out_size(self):
        """bool: If True, the number of outputs of this node does not depend
        on the inputs of the node and is fixed.

        Variable nodes always have a fixed number of outputs.
        """
        return True

    @abstractmethod
    def _compute_out_size(self):
        """Compute the size of the output of this node.

        To be re-implemented in sub-classes.

        Returns:
            int: Size of the output of this node.
        """

    @abstractmethod
    def _compute_scope(self):
        """Compute the scope of each output value of this node.

        To be re-implemented in sub-classes.

        Returns:
            list of Scope: A list of length ``out_size`` containing scopes of
            all output values of this node.
        """

    def _compute_valid(self):
        """Check for validity of the SPN rooted in this node. If the node has
        multiple outputs, it is considered valid if all outputs of that node
        come from a valid SPN.

        If valid, return the scope of each output value of this node, otherwise,
        return ``None`` to indicate that the node/SPN is not valid.

        Since a variable node is assumed to always be valid, this just returns
        the scope of the outputs of this node.

        Returns:
            list of Scope: A list of length ``out_size`` containing scopes of
            all output of this node.
        """
        return self._compute_scope()

    @abstractmethod
    def _compute_value(self):
        """Assemble TF operations computing the marginal value of this node.

        To be re-implemented in sub-classes.

        Returns:
            Tensor: A tensor of shape ``[None, out_size]``, where the first
            dimension corresponds to the batch size.
        """

    @utils.lru_cache
    def _compute_log_value(self):
        """Assemble TF operations computing the marginal log value of this node.

        Returns:
            Tensor: A tensor of shape ``[None, out_size]``, where the first
            dimension corresponds to the batch size.
        """
        return tf.log(self._compute_value())

    def _compute_mpe_value(self):
        """Assemble TF operations computing the MPE value of this node.

        The MPE value is equal to marginal value for VarNodes.

        Returns:
            Tensor: A tensor of shape ``[None, out_size]``, where the first
            dimension corresponds to the batch size.
        """
        return self._compute_value()

    def _compute_log_mpe_value(self):
        """Assemble TF operations computing the log MPE value of this node.

        The MPE log value is equal to marginal log value for VarNodes.

        Returns:
            Tensor: A tensor of shape ``[None, out_size]``, where the first
            dimension corresponds to the batch size.
        """
        return self._compute_log_value()

    @abstractmethod
    def _compute_mpe_state(self, counts):
        """Assemble TF operations computing the MPE state of the variables
        represented by the node.

        To be re-implemented in sub-classes.

        Args:
            counts (Tensor): Branch counts for each output value of this node.

        Returns:
            Tensor: MPE state of every variable in the node.
        """

    def _as_graph_element(self):
        """Used by TF to convert this class to a tensor.

        A class implementing this method can be used as a key in TF feeds
        (feed_dict) when running the graph.

        Returns:
            Variable or Tensor: A TF placeholder or variable representing
            this node.
        """
        return self._feed


class ParamNode(Node):
    """An abstract class defining a node parameterizing another node in the SPN
    graph.

    Args:
        name (str): Name of the node.
    """

    def __init__(self, name=None):
        super().__init__(InferenceType.MARGINAL, name)

    @abstractmethod
    def deserialize(self, data):
        """Initialize this node with the ``data`` dict during deserialization.

        Return a TF operation that must be executed to complete deserialization.

        Args:
            data (dict): Dictionary with all the data to be deserialized.

        Returns:
            TF operation used to finalize deserialization.
        """
        super().deserialize(data)
        return None

    def _const_out_size(self):
        """bool: If True, the number of outputs of this node does not depend
        on the inputs of the node and is fixed.

        Parameter nodes always have a fixed number of outputs.
        """
        return True

    @abstractmethod
    def _compute_out_size(self):
        """Compute the size of the output of this node.

        To be re-implemented in sub-classes.

        Returns:
            int: Size of the output of this node.
        """

    def _compute_scope(self):
        """Compute the scope of each output value of this node.

        Returns ``None``, since param nodes do not include variables.
        """
        return None

    def _compute_valid(self):
        """Check for validity of the SPN rooted in this node. If the node has
        multiple outputs, it is considered valid if all outputs of that node
        come from a valid SPN.

        If valid, return the scope of each output value of this node, otherwise,
        return ``None`` to indicate that the node/SPN is not valid.

        Returns ``None``, since param nodes do not include variables and do not
        affect validity.
        """
        return None

    @abstractmethod
    def _compute_value(self):
        """Assemble TF operations computing the marginal value of this node.

        To be re-implemented in sub-classes.

        Returns:
            Tensor: A tensor of shape ``[None, out_size]``, where the first
            dimension corresponds to the batch size.
        """

    @abstractmethod
    def _compute_log_value(self):
        """Assemble TF operations computing the marginal log value of this node.

        Returns:
            Tensor: A tensor of shape ``[None, out_size]``, where the first
            dimension corresponds to the batch size.
        """

    def _compute_mpe_value(self):
        """Assemble TF operations computing the MPE value of this node.

        The MPE value is equal to marginal value for ParamNodes.

        Returns:
            Tensor: A tensor of shape ``[None, out_size]``, where the first
            dimension corresponds to the batch size.
        """
        return self._compute_value()

    def _compute_log_mpe_value(self):
        """Assemble TF operations computing the log MPE value of this node.

        The MPE log value is equal to marginal log value for ParamNodes.

        Returns:
            Tensor: A tensor of shape ``[None, out_size]``, where the first
            dimension corresponds to the batch size.
        """
        return self._compute_log_value()

    @abstractmethod
    def _compute_hard_em_update(self, counts):
        """Assemble TF operations computing the hard EM update of the parameters
        of the node.

        To be re-implemented in sub-classes.

        Args:
            counts (Tensor): Branch counts for each output value of this node.

        Returns:
            Update operation.
        """

    @abstractmethod
    def _compute_hard_gd_update(self, grads):
        """Assemble TF operations computing the hard GD update of the parameters
        of the node.

        To be re-implemented in sub-classes.

        Args:
            grads (Tensor): Gradients for each output value of this node.

        Returns:
            Update operation.
        """


class DistributionNode(VarNode, abc.ABC):

    def __init__(self, feed=None, num_vars=1, name="DistributionLeaf"):
        if not isinstance(num_vars, int) or num_vars < 1:
            raise ValueError("num_vars must be a positive integer")
        self._num_vars = num_vars
        super().__init__(feed, name)

    @property
    def evidence(self):
        return self._evidence_indicator

    def _create_placeholder(self):
        return tf.placeholder(conf.dtype, [None, self._num_vars])

    def _create_evidence_indicator(self):
        return tf.placeholder_with_default(
            tf.cast(tf.ones_like(self._placeholder), tf.bool), shape=[None, self._num_vars])

    def _create(self):
        super()._create()
        self._evidence_indicator = self._create_evidence_indicator()


class ParameterizedDistributionNode(DistributionNode, abc.ABC):

    Accumulate = namedtuple("Accumulate", ["name", "shape", "init"])

    def __init__(self, accumulates=None, feed=None, num_vars=1, trainable=True,
                 name="ParameterizedDistribution"):
        self._variables = OrderedDict()
        self._accumulates = accumulates
        self._trainable = trainable
        super().__init__(feed, num_vars, name)

    @property
    def initialize(self):
        return tf.group(*[var.initializer for var in self._variables])

    @property
    def variables(self):
        return self._variables

    @property
    def accumulates(self):
        return self._accumulates

    @abc.abstractmethod
    def _compute_hard_em_update(self, counts):
        """Compute hard EM update for all variables contained in this node. """

    def _create(self):
        super()._create()
        self._variables = OrderedDict()
        for name, shape, init in self._accumulates:
            init_val = utils.broadcast_value(init, shape, dtype=conf.dtype)
            self._variables[name] = tf.Variable(
                init_val, dtype=conf.dtype, collections=['spn_distribution_accumulates'])<|MERGE_RESOLUTION|>--- conflicted
+++ resolved
@@ -100,9 +100,9 @@
             # Check for duplicates - duplicated indices cannot be handled
             # properly during the downward pass since integrating multiple
             # parents happens only on the level of inputs, not indices.
-            # if len(set(indices)) != len(indices):
-            #     raise ValueError("Indices %s for node %s contain duplicates"
-            #                      % (indices, node))
+            if len(set(indices)) != len(indices):
+                raise ValueError("Indices %s for node %s contain duplicates"
+                                 % (indices, node))
         elif indices is not None:
             raise TypeError("Invalid indices %s for node %s" % (indices, node))
         self.indices = indices
@@ -569,16 +569,9 @@
                                      during the next learning op generation.
     """
 
-<<<<<<< HEAD
-    def __init__(self, inference_type=InferenceType.MARGINAL, dropout_keep_prob=None,
-                 name=None):
-        self._dropout_keep_prob = dropout_keep_prob
-        super().__init__(inference_type, name)
-=======
     def __init__(self, inference_type=InferenceType.MARGINAL, gradient_type=GradientType.SOFT,
                  name=None):
         super().__init__(inference_type, name, gradient_type)
->>>>>>> bb4cc317
 
     @abstractmethod
     def deserialize_inputs(self, data, nodes_by_name):
@@ -786,46 +779,6 @@
     def _create_dropout_mask(self, keep_prob, shape, log=True, name="DropoutMask"):
         """Creates a dropout mask with values drawn from a Bernoulli distribution with parameter
         ``keep_prob``.
-<<<<<<< HEAD
-
-        Args:
-            keep_prob (Tensor): A float ``Tensor`` indicating the probability of keeping an element
-                active.
-            shape (Tensor): A 1D ``Tensor`` specifying the shape of the
-
-        """
-        with tf.name_scope(name):
-            mask = tfd.Bernoulli(probs=keep_prob, dtype=conf.dtype, name="DropoutMaskBernoulli")\
-                .sample(sample_shape=shape)
-            return tf.log(mask) if log else mask
-
-    @property
-    def dropout_keep_prob(self):
-        return self._dropout_keep_prob
-
-    def set_dropout_keep_prob(self, p):
-        self._dropout_keep_prob = p
-
-    # @abstractmethod
-    # def _compute_gradient(self, gradients, *input_values):
-    #     """Assemble TF operations computing gradients for each input of the node.
-    #
-    #     To be re-implemented in sub-classes.
-    #
-    #     Args:
-    #         counts (Tensor): Branch counts for each output value of this node.
-    #         *input_values (Tensor): For each input, a tensor containing the value
-    #                                 or log value produced by the input node. Can
-    #                                 be ``None`` if the input is not connected.
-    #
-    #     Returns:
-    #         list of Tensor: For each input, branch counts to pass to the node
-    #         connected to the input. Each tensor is of shape ``[None, out_size]``,
-    #         where the first dimension corresponds to the batch size and the
-    #         second dimension is the size of the output of the input node.
-    #     """
-=======
->>>>>>> bb4cc317
 
         Args:
             keep_prob (Tensor): A float ``Tensor`` indicating the probability of keeping an element
