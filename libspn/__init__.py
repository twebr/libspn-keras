# ------------------------------------------------------------------------
# Copyright (C) 2016-2017 Andrzej Pronobis - All Rights Reserved
#
# This file is part of LibSPN. Unauthorized use or copying of this file,
# via any medium is strictly prohibited. Proprietary and confidential.
# ------------------------------------------------------------------------

# Import public interface of the library

# Graph
from libspn.graph.scope import Scope
from libspn.graph.node import Input
from libspn.graph.node import Node
from libspn.graph.node import OpNode
from libspn.graph.node import VarNode
from libspn.graph.node import ParamNode
from libspn.graph.ivs import IVs
from libspn.graph.contvars import ContVars
from libspn.graph.concat import Concat
from libspn.graph.sum import Sum
from libspn.graph.parsums import ParSums
from libspn.graph.sumslayer import SumsLayer
<<<<<<< HEAD
from libspn.graph.convsum import ConvSum
from libspn.graph.localsum import LocalSum
=======
from libspn.graph.tensorsum import TensorSum
from libspn.graph.tensorproduct import TensorProduct
from libspn.graph.tensor_merge_decomps import TensorMergeDecomps
>>>>>>> 52de0e9d
from libspn.graph.product import Product
from libspn.graph.permproducts import PermProducts
from libspn.graph.productslayer import ProductsLayer
from libspn.graph.convprod2d import ConvProd2D, _ConvProdNaive
from libspn.graph.convproddepthwise import ConvProdDepthWise
from libspn.graph.spatialpermproducts import SpatialPermProducts
from libspn.graph.stridedslice import StridedSlice2D
from libspn.graph.weights import Weights
from libspn.graph.weights import assign_weights
from libspn.graph.weights import initialize_weights
from libspn.graph.serialization import serialize_graph
from libspn.graph.serialization import deserialize_graph
from libspn.graph.saver import Saver, JSONSaver
from libspn.graph.loader import Loader, JSONLoader
from libspn.graph.algorithms import compute_graph_up
from libspn.graph.algorithms import compute_graph_up_down
from libspn.graph.algorithms import traverse_graph
from libspn.graph.distribution import NormalLeaf
from libspn.graph.distribution import LaplaceLeaf
from libspn.graph.distribution import StudentTLeaf
from libspn.graph.distribution import CauchyLeaf
from libspn.graph.distribution import LocationScaleLeaf
from libspn.graph.distribution import DistributionLeaf
from libspn.graph.distribution import TruncatedNormalLeaf
from libspn.graph.distribution import MultivariateNormalDiagLeaf

# Generators
from libspn.generation.dense import DenseSPNGenerator
from libspn.generation.dense_layernodes import DenseSPNGeneratorLayerNodes
from libspn.generation.weights import WeightsGenerator
from libspn.generation.weights import generate_weights

# Inference and learning
from libspn.inference.type import InferenceType
from libspn.inference.value import Value
from libspn.inference.value import LogValue
from libspn.inference.mpe_path import MPEPath
from libspn.inference.mpe_state import MPEState
from libspn.inference.gradient import Gradient
from libspn.learning.em import EMLearning
from libspn.learning.gd import GDLearning
from libspn.learning.type import LearningTaskType
from libspn.learning.type import LearningMethodType
from libspn.learning.type import GradientType

# Data
from libspn.data.dataset import Dataset
from libspn.data.file import FileDataset
from libspn.data.csv import CSVFileDataset
from libspn.data.generated import GaussianMixtureDataset
from libspn.data.generated import IntGridDataset
from libspn.data.image import ImageFormat
from libspn.data.image import ImageShape
from libspn.data.image import ImageDatasetBase
from libspn.data.image import ImageDataset
from libspn.data.mnist import MNISTDataset
from libspn.data.cifar import CIFAR10Dataset
from libspn.data.writer import DataWriter
from libspn.data.writer import CSVDataWriter
from libspn.data.writer import ImageDataWriter

# Models
from libspn.models.model import Model
from libspn.models.discrete_dense import DiscreteDenseModel
from libspn.models.test import Poon11NaiveMixtureModel

# Session
from libspn.session import session

# Visualization
from libspn.visual.plot import plot_2d
from libspn.visual.image import show_image
from libspn.visual.tf_graph import display_tf_graph
from libspn.visual.spn_graph import display_spn_graph

# Logging
from libspn.log import config_logger
from libspn.log import get_logger
from libspn.log import WARNING
from libspn.log import INFO
from libspn.log import DEBUG1
from libspn.log import DEBUG2

# Custom TF ops
from libspn.ops import ops

# Utils and config
from libspn import conf
from libspn import utils
from libspn.utils import ValueType

# App
from libspn.app import App

# Exceptions
from libspn.exceptions import StructureError

# All
__all__ = [
    # Graph
    'Scope', 'Input', 'Node', 'ParamNode', 'OpNode', 'VarNode',
    'Concat', 'IVs', 'ContVars',
    'Sum', 'ParSums', 'SumsLayer',
    'Product', 'PermProducts', 'ProductsLayer',
    'ConvProd2D', '_ConvProdNaive',
    'NormalLeaf', 'MultivariateNormalDiagLeaf',
    'CauchyLeaf', 'LaplaceLeaf', 'StudentTLeaf', 'LocationScaleLeaf',
    'DistributionLeaf', 'TruncatedNormalLeaf',
    'Weights', 'assign_weights', 'initialize_weights',
    'serialize_graph', 'deserialize_graph',
    'Saver', 'Loader', 'JSONSaver', 'JSONLoader',
    'compute_graph_up', 'compute_graph_up_down',
    'traverse_graph',
    # Generators
    'DenseSPNGenerator', 'DenseSPNGeneratorLayerNodes',
    'WeightsGenerator', 'generate_weights',
    # Inference and learning
    'InferenceType', 'Value', 'LogValue', 'MPEPath', 'Gradient', 'MPEState',
    'EMLearning', 'GDLearning', 'LearningTaskType',
    'LearningMethodType', 'GradientType',
    # Data
    'Dataset', 'FileDataset', 'CSVFileDataset', 'GaussianMixtureDataset',
    'IntGridDataset', 'ImageFormat', 'ImageShape', 'ImageDatasetBase',
    'ImageDataset', 'MNISTDataset', 'CIFAR10Dataset',
    'DataWriter', 'CSVDataWriter', 'ImageDataWriter',
    # Models
    'Model', 'DiscreteDenseModel', 'Poon11NaiveMixtureModel',
    # Session
    'session',
    # Visualization
    'plot_2d', 'show_image', 'display_tf_graph', 'display_spn_graph',
    # Logging
    'config_logger', 'get_logger', 'WARNING', 'INFO', 'DEBUG1', 'DEBUG2',
    # Custom ops, utils and config
    'ops', 'conf', 'utils', 'ValueType', 'App',
    # Exceptions
    'StructureError']

# Configure the logger to show INFO and WARNING by default
config_logger(level=INFO)<|MERGE_RESOLUTION|>--- conflicted
+++ resolved
@@ -20,14 +20,12 @@
 from libspn.graph.sum import Sum
 from libspn.graph.parsums import ParSums
 from libspn.graph.sumslayer import SumsLayer
-<<<<<<< HEAD
 from libspn.graph.convsum import ConvSum
 from libspn.graph.localsum import LocalSum
-=======
 from libspn.graph.tensorsum import TensorSum
 from libspn.graph.tensorproduct import TensorProduct
+from libspn.graph.tensorrandomize import TensorRandomize
 from libspn.graph.tensor_merge_decomps import TensorMergeDecomps
->>>>>>> 52de0e9d
 from libspn.graph.product import Product
 from libspn.graph.permproducts import PermProducts
 from libspn.graph.productslayer import ProductsLayer
@@ -130,9 +128,10 @@
     # Graph
     'Scope', 'Input', 'Node', 'ParamNode', 'OpNode', 'VarNode',
     'Concat', 'IVs', 'ContVars',
-    'Sum', 'ParSums', 'SumsLayer',
-    'Product', 'PermProducts', 'ProductsLayer',
+    'Sum', 'ParSums', 'SumsLayer', 'TensorSum',
+    'Product', 'PermProducts', 'ProductsLayer', 'TensorProduct',
     'ConvProd2D', '_ConvProdNaive',
+    'TensorMergeDecomps', 'TensorRandomize',
     'NormalLeaf', 'MultivariateNormalDiagLeaf',
     'CauchyLeaf', 'LaplaceLeaf', 'StudentTLeaf', 'LocationScaleLeaf',
     'DistributionLeaf', 'TruncatedNormalLeaf',
